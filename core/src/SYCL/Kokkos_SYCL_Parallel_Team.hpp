--- conflicted
+++ resolved
@@ -414,16 +414,11 @@
   // constructor acquires the mutex which is released in the destructor.
   std::scoped_lock<std::mutex> m_scratch_lock;
 
-<<<<<<< HEAD
-  template <typename Functor>
-  sycl::event sycl_direct_launch(
-      const Policy& policy, const Functor& functor,
-      const std::vector<sycl::event>& memcpy_events) const {
-=======
   template <typename FunctorWrapper>
   sycl::event sycl_direct_launch(const Policy& policy,
-                                 const FunctorWrapper& functor_wrapper) const {
->>>>>>> 72efefad
+                                 const FunctorWrapper& functor_wrapper,
+                                 const std::vector<sycl::event>& memcpy_events
+                                ) const {
     // Convenience references
     const Kokkos::Experimental::SYCL& space = policy.space();
     Kokkos::Experimental::Impl::SYCLInternal& instance =
@@ -496,15 +491,9 @@
     auto functor_wrapper = Experimental::Impl::make_sycl_function_wrapper(
         m_functor, indirectKernelMem);
 
-<<<<<<< HEAD
-    sycl::event event =
-        sycl_direct_launch(m_policy, functor_wrapper.get_functor(),
+    sycl::event event = sycl_direct_launch(m_policy, functor_wrapper,
                            {functor_wrapper.get_copy_event()});
     functor_wrapper.register_event(event);
-=======
-    sycl::event event = sycl_direct_launch(m_policy, functor_wrapper);
-    functor_wrapper.register_event(indirectKernelMem, event);
->>>>>>> 72efefad
   }
 
   ParallelFor(FunctorType const& arg_functor, Policy const& arg_policy)
@@ -601,18 +590,13 @@
   // constructor acquires the mutex which is released in the destructor.
   std::scoped_lock<std::mutex> m_scratch_lock;
 
-<<<<<<< HEAD
-  template <typename PolicyType, typename Functor, typename Reducer>
-  sycl::event sycl_direct_launch(
-      const PolicyType& policy, const Functor& functor, const Reducer& reducer,
-      const std::vector<sycl::event>& memcpy_events) const {
-=======
   template <typename PolicyType, typename FunctorWrapper,
             typename ReducerWrapper>
   sycl::event sycl_direct_launch(const PolicyType& policy,
                                  const FunctorWrapper& functor_wrapper,
-                                 const ReducerWrapper& reducer_wrapper) const {
->>>>>>> 72efefad
+                                 const ReducerWrapper& reducer_wrapper,
+                                 const std::vector<sycl::event>& memcpy_events
+                                ) const {
     using ReducerConditional =
         Kokkos::Impl::if_c<std::is_same<InvalidType, ReducerType>::value,
                            FunctorType, ReducerType>;
@@ -925,18 +909,11 @@
     auto reducer_wrapper = Experimental::Impl::make_sycl_function_wrapper(
         m_reducer, indirectReducerMem);
 
-<<<<<<< HEAD
-    sycl::event event = sycl_direct_launch(
-        m_policy, functor_wrapper.get_functor(), reducer_wrapper.get_functor(),
+    sycl::event event =
+        sycl_direct_launch(m_policy, functor_wrapper, reducer_wrapper,
         {functor_wrapper.get_copy_event(), reducer_wrapper.get_copy_event()});
     functor_wrapper.register_event(event);
     reducer_wrapper.register_event(event);
-=======
-    sycl::event event =
-        sycl_direct_launch(m_policy, functor_wrapper, reducer_wrapper);
-    functor_wrapper.register_event(indirectKernelMem, event);
-    reducer_wrapper.register_event(indirectReducerMem, event);
->>>>>>> 72efefad
   }
 
  private:
