//@HEADER
// ************************************************************************
//
//                        Kokkos v. 4.0
//       Copyright (2022) National Technology & Engineering
//               Solutions of Sandia, LLC (NTESS).
//
// Under the terms of Contract DE-NA0003525 with NTESS,
// the U.S. Government retains certain rights in this software.
//
// Part of Kokkos, under the Apache License v2.0 with LLVM Exceptions.
// See https://kokkos.org/LICENSE for license information.
// SPDX-License-Identifier: Apache-2.0 WITH LLVM-exception
//
//@HEADER

#ifndef KOKKOS_OPENMPTARGETREDUCER_HPP
#define KOKKOS_OPENMPTARGETREDUCER_HPP

#include <impl/Kokkos_Traits.hpp>

#include <Kokkos_Atomic.hpp>
#include "Kokkos_OpenMPTarget_Abort.hpp"

namespace Kokkos {
namespace Impl {

template <class Reducer>
struct OpenMPTargetReducerWrapper {
  using value_type = typename Reducer::value_type;

  // Using a generic unknown Reducer for the OpenMPTarget backend is not
  // implemented.
  KOKKOS_INLINE_FUNCTION
  static void join(value_type&, const value_type&) = delete;

  KOKKOS_INLINE_FUNCTION
  static void init(value_type&) = delete;
};

template <class Scalar, class Space>
struct OpenMPTargetReducerWrapper<Sum<Scalar, Space>> {
 public:
  // Required
  using value_type = std::remove_cv_t<Scalar>;

  // Required
  KOKKOS_INLINE_FUNCTION
  static void join(value_type& dest, const value_type& src) { dest += src; }

  KOKKOS_INLINE_FUNCTION
  static void init(value_type& val) {
    val = reduction_identity<value_type>::sum();
  }
};

template <class Scalar, class Space>
struct OpenMPTargetReducerWrapper<Prod<Scalar, Space>> {
 public:
  // Required
  using value_type = std::remove_cv_t<Scalar>;

  // Required
  KOKKOS_INLINE_FUNCTION
  static void join(value_type& dest, const value_type& src) { dest *= src; }

  KOKKOS_INLINE_FUNCTION
  static void init(value_type& val) {
    val = reduction_identity<value_type>::prod();
  }
};

template <class Scalar, class Space>
struct OpenMPTargetReducerWrapper<Min<Scalar, Space>> {
 public:
  // Required
  using value_type = std::remove_cv_t<Scalar>;

  // Required
  KOKKOS_INLINE_FUNCTION
  static void join(value_type& dest, const value_type& src) {
    if (src < dest) dest = src;
  }

  KOKKOS_INLINE_FUNCTION
  static void init(value_type& val) {
    val = reduction_identity<value_type>::min();
  }
};

template <class Scalar, class Space>
struct OpenMPTargetReducerWrapper<Max<Scalar, Space>> {
 public:
  // Required
  using value_type = std::remove_cv_t<Scalar>;

  // Required
  KOKKOS_INLINE_FUNCTION
  static void join(value_type& dest, const value_type& src) {
    if (src > dest) dest = src;
  }

  // Required
  KOKKOS_INLINE_FUNCTION
  static void init(value_type& val) {
    val = reduction_identity<value_type>::max();
  }
};

template <class Scalar, class Space>
struct OpenMPTargetReducerWrapper<LAnd<Scalar, Space>> {
 public:
  // Required
  using value_type = std::remove_cv_t<Scalar>;

  KOKKOS_INLINE_FUNCTION
  static void join(value_type& dest, const value_type& src) {
    dest = dest && src;
  }

  KOKKOS_INLINE_FUNCTION
  static void init(value_type& val) {
    val = reduction_identity<value_type>::land();
  }
};

template <class Scalar, class Space>
struct OpenMPTargetReducerWrapper<LOr<Scalar, Space>> {
 public:
  // Required
  using value_type = std::remove_cv_t<Scalar>;

  using result_view_type = Kokkos::View<value_type, Space>;

  // Required
  KOKKOS_INLINE_FUNCTION
  static void join(value_type& dest, const value_type& src) {
    dest = dest || src;
  }

  KOKKOS_INLINE_FUNCTION
  static void init(value_type& val) {
    val = reduction_identity<value_type>::lor();
  }
};

template <class Scalar, class Space>
struct OpenMPTargetReducerWrapper<BAnd<Scalar, Space>> {
 public:
  // Required
  using value_type = std::remove_cv_t<Scalar>;

  // Required
  KOKKOS_INLINE_FUNCTION
  static void join(value_type& dest, const value_type& src) {
    dest = dest & src;
  }

  KOKKOS_INLINE_FUNCTION
  static void init(value_type& val) {
    val = reduction_identity<value_type>::band();
  }
};

template <class Scalar, class Space>
struct OpenMPTargetReducerWrapper<BOr<Scalar, Space>> {
 public:
  // Required
  using value_type = std::remove_cv_t<Scalar>;

  // Required
  KOKKOS_INLINE_FUNCTION
  static void join(value_type& dest, const value_type& src) {
    dest = dest | src;
  }

  KOKKOS_INLINE_FUNCTION
  static void init(value_type& val) {
    val = reduction_identity<value_type>::bor();
  }
};

template <class Scalar, class Index, class Space>
struct OpenMPTargetReducerWrapper<MinLoc<Scalar, Index, Space>> {
 private:
  using scalar_type = std::remove_cv_t<Scalar>;
  using index_type  = std::remove_cv_t<Index>;

 public:
  // Required
  using value_type = ValLocScalar<scalar_type, index_type>;

  // Required
  KOKKOS_INLINE_FUNCTION
  static void join(value_type& dest, const value_type& src) {
<<<<<<< HEAD
    if (src.val < dest.val)
      dest = src;
    else if (src.val == dest.val &&
             dest.loc == reduction_identity<index_type>::min()) {
      dest.loc = src.loc;
    }
=======
    if (src.val < dest.val) dest = src;
>>>>>>> 791a374f
  }

  KOKKOS_INLINE_FUNCTION
  static void init(value_type& val) {
    val.val = reduction_identity<scalar_type>::min();
    val.loc = reduction_identity<index_type>::min();
  }
};

template <class Scalar, class Index, class Space>
struct OpenMPTargetReducerWrapper<MaxLoc<Scalar, Index, Space>> {
 private:
  using scalar_type = std::remove_cv_t<Scalar>;
  using index_type  = std::remove_cv_t<Index>;

 public:
  // Required
  using value_type = ValLocScalar<scalar_type, index_type>;

  KOKKOS_INLINE_FUNCTION
  static void join(value_type& dest, const value_type& src) {
<<<<<<< HEAD
    if (src.val > dest.val)
      dest = src;
    else if (src.val == dest.val &&
             dest.loc == reduction_identity<index_type>::min()) {
      dest.loc = src.loc;
    }
=======
    if (src.val > dest.val) dest = src;
>>>>>>> 791a374f
  }

  KOKKOS_INLINE_FUNCTION
  static void init(value_type& val) {
    val.val = reduction_identity<scalar_type>::max();
    val.loc = reduction_identity<index_type>::min();
  }
};

template <class Scalar, class Space>
struct OpenMPTargetReducerWrapper<MinMax<Scalar, Space>> {
 private:
  using scalar_type = std::remove_cv_t<Scalar>;

 public:
  // Required
  using value_type = MinMaxScalar<scalar_type>;

  // Required
  KOKKOS_INLINE_FUNCTION
  static void join(value_type& dest, const value_type& src) {
    if (src.min_val < dest.min_val) {
      dest.min_val = src.min_val;
    }
    if (src.max_val > dest.max_val) {
      dest.max_val = src.max_val;
    }
  }

  KOKKOS_INLINE_FUNCTION
  static void init(value_type& val) {
    val.max_val = reduction_identity<scalar_type>::max();
    val.min_val = reduction_identity<scalar_type>::min();
  }
};

template <class Scalar, class Index, class Space>
struct OpenMPTargetReducerWrapper<MinMaxLoc<Scalar, Index, Space>> {
 private:
  using scalar_type = std::remove_cv_t<Scalar>;
  using index_type  = std::remove_cv_t<Index>;

 public:
  // Required
  using value_type = MinMaxLocScalar<scalar_type, index_type>;

  // Required
  KOKKOS_INLINE_FUNCTION
  static void join(value_type& dest, const value_type& src) {
    if (src.min_val < dest.min_val) {
      dest.min_val = src.min_val;
      dest.min_loc = src.min_loc;
<<<<<<< HEAD
    } else if (dest.min_val == src.min_val &&
               dest.min_loc == reduction_identity<index_type>::min()) {
      dest.min_loc = src.min_loc;
=======
>>>>>>> 791a374f
    }
    if (src.max_val > dest.max_val) {
      dest.max_val = src.max_val;
      dest.max_loc = src.max_loc;
<<<<<<< HEAD
    } else if (dest.max_val == src.max_val &&
               dest.max_loc == reduction_identity<index_type>::min()) {
      dest.max_loc = src.max_loc;
=======
>>>>>>> 791a374f
    }
  }

  KOKKOS_INLINE_FUNCTION
  static void init(value_type& val) {
    val.max_val = reduction_identity<scalar_type>::max();
    val.min_val = reduction_identity<scalar_type>::min();
    val.max_loc = reduction_identity<index_type>::min();
    val.min_loc = reduction_identity<index_type>::min();
  }
};

//
// specialize for MaxFirstLoc
//
template <class Scalar, class Index, class Space>
struct OpenMPTargetReducerWrapper<MaxFirstLoc<Scalar, Index, Space>> {
 private:
  using scalar_type = std::remove_cv_t<Scalar>;
  using index_type  = std::remove_cv_t<Index>;

 public:
  // Required
  using value_type = ValLocScalar<scalar_type, index_type>;

// WORKAROUND OPENMPTARGET
// This pragma omp declare target should not be necessary, but Intel compiler
// fails without it
#pragma omp declare target
  KOKKOS_INLINE_FUNCTION
  static void join(value_type& dest, const value_type& src) {
    if (dest.val < src.val) {
      dest = src;
    } else if (!(src.val < dest.val)) {
      dest.loc = (src.loc < dest.loc) ? src.loc : dest.loc;
    }
  }

  KOKKOS_INLINE_FUNCTION
  static void init(value_type& val) {
    val.val = reduction_identity<scalar_type>::max();
    val.loc = reduction_identity<index_type>::min();
  }
#pragma omp end declare target
};

//
// specialize for MinFirstLoc
//
template <class Scalar, class Index, class Space>
struct OpenMPTargetReducerWrapper<MinFirstLoc<Scalar, Index, Space>> {
 private:
  using scalar_type = std::remove_cv_t<Scalar>;
  using index_type  = std::remove_cv_t<Index>;

 public:
  // Required
  using value_type = ValLocScalar<scalar_type, index_type>;

// WORKAROUND OPENMPTARGET
// This pragma omp declare target should not be necessary, but Intel compiler
// fails without it
#pragma omp declare target
  KOKKOS_INLINE_FUNCTION
  static void join(value_type& dest, const value_type& src) {
    if (src.val < dest.val) {
      dest = src;
    } else if (!(dest.val < src.val)) {
      dest.loc = (src.loc < dest.loc) ? src.loc : dest.loc;
    }
  }

  KOKKOS_INLINE_FUNCTION
  static void init(value_type& val) {
    val.val = reduction_identity<scalar_type>::min();
    val.loc = reduction_identity<index_type>::min();
  }
#pragma omp end declare target
};

//
// specialize for MinMaxFirstLastLoc
//
template <class Scalar, class Index, class Space>
struct OpenMPTargetReducerWrapper<MinMaxFirstLastLoc<Scalar, Index, Space>> {
 private:
  using scalar_type = std::remove_cv_t<Scalar>;
  using index_type  = std::remove_cv_t<Index>;

 public:
  // Required
  using value_type = MinMaxLocScalar<scalar_type, index_type>;

// WORKAROUND OPENMPTARGET
// This pragma omp declare target should not be necessary, but Intel compiler
// fails without it
#pragma omp declare target
  // Required
  KOKKOS_INLINE_FUNCTION
  static void join(value_type& dest, const value_type& src) {
    if (src.min_val < dest.min_val) {
      dest.min_val = src.min_val;
      dest.min_loc = src.min_loc;
    } else if (!(dest.min_val < src.min_val)) {
      dest.min_loc = (src.min_loc < dest.min_loc) ? src.min_loc : dest.min_loc;
    }

    if (dest.max_val < src.max_val) {
      dest.max_val = src.max_val;
      dest.max_loc = src.max_loc;
    } else if (!(src.max_val < dest.max_val)) {
      dest.max_loc = (src.max_loc > dest.max_loc) ? src.max_loc : dest.max_loc;
    }
  }

  KOKKOS_INLINE_FUNCTION
  static void init(value_type& val) {
    val.max_val = reduction_identity<scalar_type>::max();
    val.min_val = reduction_identity<scalar_type>::min();
    val.max_loc = reduction_identity<index_type>::max();
    val.min_loc = reduction_identity<index_type>::min();
  }
#pragma omp end declare target
};

//
// specialize for FirstLoc
//
template <class Index, class Space>
struct OpenMPTargetReducerWrapper<FirstLoc<Index, Space>> {
 private:
  using index_type = std::remove_cv_t<Index>;

 public:
  // Required
  using value_type = FirstLocScalar<index_type>;

// WORKAROUND OPENMPTARGET
// This pragma omp declare target should not be necessary, but Intel compiler
// fails without it
#pragma omp declare target
  // Required
  KOKKOS_INLINE_FUNCTION
  static void join(value_type& dest, const value_type& src) {
    dest.min_loc_true = (src.min_loc_true < dest.min_loc_true)
                            ? src.min_loc_true
                            : dest.min_loc_true;
  }

  KOKKOS_INLINE_FUNCTION
  static void init(value_type& val) {
    val.min_loc_true = reduction_identity<index_type>::min();
  }
#pragma omp end declare target
};

//
// specialize for LastLoc
//
template <class Index, class Space>
struct OpenMPTargetReducerWrapper<LastLoc<Index, Space>> {
 private:
  using index_type = std::remove_cv_t<Index>;

 public:
  // Required
  using value_type = LastLocScalar<index_type>;

// WORKAROUND OPENMPTARGET
// This pragma omp declare target should not be necessary, but Intel compiler
// fails without it
#pragma omp declare target
  // Required
  KOKKOS_INLINE_FUNCTION
  static void join(value_type& dest, const value_type& src) {
    dest.max_loc_true = (src.max_loc_true > dest.max_loc_true)
                            ? src.max_loc_true
                            : dest.max_loc_true;
  }

  KOKKOS_INLINE_FUNCTION
  static void init(value_type& val) {
    val.max_loc_true = reduction_identity<index_type>::max();
  }
#pragma omp end declare target
};

//
// specialize for StdIsPartitioned
//
template <class Index, class Space>
struct OpenMPTargetReducerWrapper<StdIsPartitioned<Index, Space>> {
 private:
  using index_type = std::remove_cv_t<Index>;

 public:
  // Required
  using value_type = StdIsPartScalar<index_type>;

// WORKAROUND OPENMPTARGET
// This pragma omp declare target should not be necessary, but Intel compiler
// fails without it
#pragma omp declare target
  // Required
  KOKKOS_INLINE_FUNCTION
  static void join(value_type& dest, const value_type& src) {
    dest.max_loc_true = (dest.max_loc_true < src.max_loc_true)
                            ? src.max_loc_true
                            : dest.max_loc_true;

    dest.min_loc_false = (dest.min_loc_false < src.min_loc_false)
                             ? dest.min_loc_false
                             : src.min_loc_false;
  }

  KOKKOS_INLINE_FUNCTION
  static void init(value_type& val) {
    val.max_loc_true  = ::Kokkos::reduction_identity<index_type>::max();
    val.min_loc_false = ::Kokkos::reduction_identity<index_type>::min();
  }
#pragma omp end declare target
};

//
// specialize for StdPartitionPoint
//
template <class Index, class Space>
struct OpenMPTargetReducerWrapper<StdPartitionPoint<Index, Space>> {
 private:
  using index_type = std::remove_cv_t<Index>;

 public:
  // Required
  using value_type = StdPartPointScalar<index_type>;

// WORKAROUND OPENMPTARGET
// This pragma omp declare target should not be necessary, but Intel compiler
// fails without it
#pragma omp declare target
  // Required
  KOKKOS_INLINE_FUNCTION
  static void join(value_type& dest, const value_type& src) {
    dest.min_loc_false = (dest.min_loc_false < src.min_loc_false)
                             ? dest.min_loc_false
                             : src.min_loc_false;
  }

  KOKKOS_INLINE_FUNCTION
  static void init(value_type& val) {
    val.min_loc_false = ::Kokkos::reduction_identity<index_type>::min();
  }
#pragma omp end declare target
};

/*
template<class ReducerType>
class OpenMPTargetReducerWrapper {
  public:
    const ReducerType& reducer;
    using value_type = typename ReducerType::value_type;
    value_type& value;

    KOKKOS_INLINE_FUNCTION
    void join(const value_type& upd) {
      reducer.join(value,upd);
    }

    KOKKOS_INLINE_FUNCTION
    void init(const value_type& upd) {
      reducer.init(value,upd);
    }
};*/

}  // namespace Impl
}  // namespace Kokkos

#endif<|MERGE_RESOLUTION|>--- conflicted
+++ resolved
@@ -193,16 +193,12 @@
   // Required
   KOKKOS_INLINE_FUNCTION
   static void join(value_type& dest, const value_type& src) {
-<<<<<<< HEAD
     if (src.val < dest.val)
       dest = src;
     else if (src.val == dest.val &&
              dest.loc == reduction_identity<index_type>::min()) {
       dest.loc = src.loc;
     }
-=======
-    if (src.val < dest.val) dest = src;
->>>>>>> 791a374f
   }
 
   KOKKOS_INLINE_FUNCTION
@@ -224,16 +220,12 @@
 
   KOKKOS_INLINE_FUNCTION
   static void join(value_type& dest, const value_type& src) {
-<<<<<<< HEAD
     if (src.val > dest.val)
       dest = src;
     else if (src.val == dest.val &&
              dest.loc == reduction_identity<index_type>::min()) {
       dest.loc = src.loc;
     }
-=======
-    if (src.val > dest.val) dest = src;
->>>>>>> 791a374f
   }
 
   KOKKOS_INLINE_FUNCTION
@@ -286,22 +278,16 @@
     if (src.min_val < dest.min_val) {
       dest.min_val = src.min_val;
       dest.min_loc = src.min_loc;
-<<<<<<< HEAD
     } else if (dest.min_val == src.min_val &&
                dest.min_loc == reduction_identity<index_type>::min()) {
       dest.min_loc = src.min_loc;
-=======
->>>>>>> 791a374f
     }
     if (src.max_val > dest.max_val) {
       dest.max_val = src.max_val;
       dest.max_loc = src.max_loc;
-<<<<<<< HEAD
     } else if (dest.max_val == src.max_val &&
                dest.max_loc == reduction_identity<index_type>::min()) {
       dest.max_loc = src.max_loc;
-=======
->>>>>>> 791a374f
     }
   }
 
