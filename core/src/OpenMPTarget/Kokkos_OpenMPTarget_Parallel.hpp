/*
//@HEADER
// ************************************************************************
//
//                        Kokkos v. 3.0
//       Copyright (2020) National Technology & Engineering
//               Solutions of Sandia, LLC (NTESS).
//
// Under the terms of Contract DE-NA0003525 with NTESS,
// the U.S. Government retains certain rights in this software.
//
// Redistribution and use in source and binary forms, with or without
// modification, are permitted provided that the following conditions are
// met:
//
// 1. Redistributions of source code must retain the above copyright
// notice, this list of conditions and the following disclaimer.
//
// 2. Redistributions in binary form must reproduce the above copyright
// notice, this list of conditions and the following disclaimer in the
// documentation and/or other materials provided with the distribution.
//
// 3. Neither the name of the Corporation nor the names of the
// contributors may be used to endorse or promote products derived from
// this software without specific prior written permission.
//
// THIS SOFTWARE IS PROVIDED BY NTESS "AS IS" AND ANY
// EXPRESS OR IMPLIED WARRANTIES, INCLUDING, BUT NOT LIMITED TO, THE
// IMPLIED WARRANTIES OF MERCHANTABILITY AND FITNESS FOR A PARTICULAR
// PURPOSE ARE DISCLAIMED. IN NO EVENT SHALL NTESS OR THE
// CONTRIBUTORS BE LIABLE FOR ANY DIRECT, INDIRECT, INCIDENTAL, SPECIAL,
// EXEMPLARY, OR CONSEQUENTIAL DAMAGES (INCLUDING, BUT NOT LIMITED TO,
// PROCUREMENT OF SUBSTITUTE GOODS OR SERVICES; LOSS OF USE, DATA, OR
// PROFITS; OR BUSINESS INTERRUPTION) HOWEVER CAUSED AND ON ANY THEORY OF
// LIABILITY, WHETHER IN CONTRACT, STRICT LIABILITY, OR TORT (INCLUDING
// NEGLIGENCE OR OTHERWISE) ARISING IN ANY WAY OUT OF THE USE OF THIS
// SOFTWARE, EVEN IF ADVISED OF THE POSSIBILITY OF SUCH DAMAGE.
//
// Questions? Contact Christian R. Trott (crtrott@sandia.gov)
//
// ************************************************************************
//@HEADER
*/

#ifndef KOKKOS_OPENMPTARGET_PARALLEL_HPP
#define KOKKOS_OPENMPTARGET_PARALLEL_HPP

#include <omp.h>
#include <sstream>
#include <Kokkos_Parallel.hpp>
#include <OpenMPTarget/Kokkos_OpenMPTarget_Exec.hpp>
#include <impl/Kokkos_FunctorAdapter.hpp>

#define KOKKOS_IMPL_LOCK_FREE_HIERARCHICAL

namespace Kokkos {
namespace Impl {

template <class FunctorType, class... Traits>
class ParallelFor<FunctorType, Kokkos::RangePolicy<Traits...>,
                  Kokkos::Experimental::OpenMPTarget> {
 private:
  using Policy    = Kokkos::RangePolicy<Traits...>;
  using WorkTag   = typename Policy::work_tag;
  using WorkRange = typename Policy::WorkRange;
  using Member    = typename Policy::member_type;

  const FunctorType m_functor;
  const Policy m_policy;

 public:
  inline void execute() const { execute_impl<WorkTag>(); }

  template <class TagType>
  inline void execute_impl() const {
    OpenMPTargetExec::verify_is_process(
        "Kokkos::Experimental::OpenMPTarget parallel_for");
    OpenMPTargetExec::verify_initialized(
        "Kokkos::Experimental::OpenMPTarget parallel_for");
    const auto begin = m_policy.begin();
    const auto end   = m_policy.end();

    if (end <= begin) return;

    FunctorType a_functor(m_functor);

    if constexpr (std::is_same<TagType, void>::value) {
#pragma omp target teams distribute parallel for map(to : a_functor)
      for (auto i = begin; i < end; ++i) a_functor(i);
    } else {
#pragma omp target teams distribute parallel for map(to : a_functor)
      for (auto i = begin; i < end; ++i) a_functor(TagType(), i);
    }
  }

  inline ParallelFor(const FunctorType& arg_functor, Policy arg_policy)
      : m_functor(arg_functor), m_policy(arg_policy) {}
};

}  // namespace Impl
}  // namespace Kokkos

//----------------------------------------------------------------------------
//----------------------------------------------------------------------------

namespace Kokkos {
namespace Impl {

template <class FunctorType, class PolicyType, class ReducerType,
          class PointerType, class ValueType>
struct ParallelReduceSpecialize {
  static inline void execute(const FunctorType& /*f*/, const PolicyType& /*p*/,
                             PointerType /*result_ptr*/) {
    enum { FunctorHasJoin = ReduceFunctorHasJoin<FunctorType>::value };
    enum { UseReducerType = is_reducer_type<ReducerType>::value };

    std::stringstream error_message;
    error_message << "Error: Invalid Specialization " << FunctorHasJoin << ' '
                  << UseReducerType << '\n';
    // FIXME_OPENMPTARGET
    OpenMPTarget_abort(error_message.str().c_str());
  }
};

template <class FunctorType, class ReducerType, class PointerType,
          class ValueType, class... PolicyArgs>
struct ParallelReduceSpecialize<FunctorType, Kokkos::RangePolicy<PolicyArgs...>,
                                ReducerType, PointerType, ValueType> {
  using PolicyType = Kokkos::RangePolicy<PolicyArgs...>;

  inline static void memcpy_result(PointerType dest, PointerType src,
                                   size_t size, bool ptr_on_device) {
    if (ptr_on_device) {
      OMPT_SAFE_CALL(omp_target_memcpy(dest, src, size, 0, 0,
                                       omp_get_default_device(),
                                       omp_get_initial_device()));
    } else {
      *dest = *src;
    }
  }

  template <class T>
  inline static T divide_round_up(const T a, const T b) {
    return (a + b - 1) / b;
  }

  inline static void execute_reducer(const FunctorType& f, const PolicyType& p,
                                     PointerType result_ptr,
                                     bool ptr_on_device) {
    OpenMPTargetExec::verify_is_process(
        "Kokkos::Experimental::OpenMPTarget parallel_for");
    OpenMPTargetExec::verify_initialized(
        "Kokkos::Experimental::OpenMPTarget parallel_for");
    const auto begin = p.begin();
    const auto end   = p.end();

    if (end <= begin) return;

    using TagType    = typename PolicyType::work_tag;
    ValueType result = ValueType();

#pragma omp declare reduction(                                         \
    custom:ValueType                                                   \
    : OpenMPTargetReducerWrapper <ReducerType>::join(omp_out, omp_in)) \
    initializer(OpenMPTargetReducerWrapper <ReducerType>::init(omp_priv))

<<<<<<< HEAD
    OpenMPTargetReducerWrapper<ReducerType>::init(result);
#pragma omp target teams distribute parallel for num_teams(512) map(to   \
                                                                    : f) \
    reduction(custom                                                     \
              : result)
    for (auto i = begin; i < end; ++i) {
      if constexpr (std::is_same<TagType, void>::value) {
        f(i, result);
      } else {
        f(TagType(), i, result);
=======
      OpenMPTargetReducerWrapper<ReducerType>::init(result);

      if constexpr (std::is_same<TagType, void>::value) {
#pragma omp target teams distribute parallel for map(to                    \
                                                     : f) reduction(custom \
                                                                    : result)
        for (auto i = begin; i < end; ++i) f(i, result);
      } else {
#pragma omp target teams distribute parallel for map(to                    \
                                                     : f) reduction(custom \
                                                                    : result)
        for (auto i = begin; i < end; ++i) f(TagType(), i, result);
>>>>>>> 4f69bb97
      }
    }

<<<<<<< HEAD
    memcpy_result(result_ptr, &result, sizeof(ValueType), ptr_on_device);
  }

  template <int NumReductions>
  inline static void execute_array(const FunctorType& f, const PolicyType& p,
                                   PointerType result_ptr, bool ptr_on_device) {
    OpenMPTargetExec::verify_is_process(
        "Kokkos::Experimental::OpenMPTarget parallel_for");
    OpenMPTargetExec::verify_initialized(
        "Kokkos::Experimental::OpenMPTarget parallel_for");
    const auto begin = p.begin();
    const auto end   = p.end();

    if (end <= begin) return;

    using TagType    = typename PolicyType::work_tag;
    ValueType result = ValueType();

    // Enter the loop if the reduction is on an arithmetic type.
    if constexpr (NumReductions == 1) {
#pragma omp target teams distribute parallel for num_teams(512) \
=======
    } else {
      // Enter the loop if the reduction is on an arithmetic type.
      if constexpr (std::is_arithmetic<ValueType>::value) {
        if constexpr (std::is_same<TagType, void>::value) {
#pragma omp target teams distribute parallel for  \
>>>>>>> 4f69bb97
                map(to:f) reduction(+: result)
      for (auto i = begin; i < end; ++i)

        if constexpr (std::is_same<TagType, void>::value) {
          f(i, result);
        } else {
<<<<<<< HEAD
          f(TagType(), i, result);
=======
#pragma omp target teams distribute parallel for  \
                map(to:f) reduction(+: result)
          for (auto i = begin; i < end; ++i) f(TagType(), i, result);
>>>>>>> 4f69bb97
        }
    } else {
#pragma omp target teams distribute parallel for map(to:f) reduction(+:result[:NumReductions])
      for (auto i = begin; i < end; ++i)
        if constexpr (std::is_same<TagType, void>::value) {
<<<<<<< HEAD
          f(i, result);
        } else {
          f(TagType(), i, result);
=======
#pragma omp target teams distribute parallel for map(to                    \
                                                     : f) reduction(custom \
                                                                    : result)
          for (auto i = begin; i < end; ++i) f(i, result);
        } else {
#pragma omp target teams distribute parallel for map(to                    \
                                                     : f) reduction(custom \
                                                                    : result)
          for (auto i = begin; i < end; ++i) f(TagType(), i, result);
>>>>>>> 4f69bb97
        }
    }

    memcpy_result(result_ptr, &result, sizeof(ValueType), ptr_on_device);
  }

  inline static void execute_join_init(const FunctorType& f,
                                       const PolicyType& p, PointerType ptr,
                                       const bool ptr_on_device) {
    using WorkTag   = typename PolicyType::work_tag;
    using ValueInit = Kokkos::Impl::FunctorValueInit<FunctorType, WorkTag>;
    using ValueJoin = Kokkos::Impl::FunctorValueJoin<FunctorType, WorkTag>;
    using ReducerConditional =
        Kokkos::Impl::if_c<std::is_same<InvalidType, ReducerType>::value,
                           FunctorType, ReducerType>;
    using ReducerTypeFwd = typename ReducerConditional::type;
    using WorkTagFwd =
        std::conditional_t<std::is_same<InvalidType, ReducerType>::value,
                           WorkTag, void>;
    using ValueTraits =
        Kokkos::Impl::FunctorValueTraits<ReducerTypeFwd, WorkTagFwd>;
    using ReferenceType = typename ValueTraits::reference_type;

    const auto begin = p.begin();
    const auto end   = p.end();
    if (end <= begin) return;

    const auto size            = end - begin;
    const int max_team_threads = 32;  // FIXME
    const int max_teams        = OpenMPTargetExec::MAX_ACTIVE_TEAMS;
    const auto value_count =
        FunctorValueTraits<FunctorType, WorkTag>::value_count(f);
    OpenMPTargetExec::resize_scratch(
        1, 0, value_count * sizeof(ValueType));  // allocate per active thread
    void* scratch_ptr = OpenMPTargetExec::get_scratch_ptr();

#pragma omp target teams num_teams(max_teams) thread_limit(max_team_threads) \
    map(to                                                                   \
        : f) is_device_ptr(scratch_ptr)
    {
#pragma omp parallel
      {
        const int team_num    = omp_get_team_num();
        const int num_teams   = omp_get_num_teams();
        const auto chunk_size = size / num_teams;
        const auto team_begin = begin + team_num * chunk_size;
        const auto team_end =
            (team_num == num_teams - 1) ? end : (team_begin + chunk_size);
        ValueType* tmp_scratch = static_cast<ValueType*>(scratch_ptr) +
                                 team_num * max_team_threads * value_count;
        ReferenceType result = ValueInit::init(
            f, &tmp_scratch[omp_get_thread_num() * value_count]);
#pragma omp for simd
        for (auto i = team_begin; i < team_end; i++) {
          if constexpr (std::is_same<WorkTag, void>::value) {
            f(i, result);
          } else {
            f(WorkTag(), i, result);
          }
        }
        const int team_size =
            omp_get_num_threads();  // TODO remove this API call and use
                                    // max_team_threads
        int tree_neighbor_offset = 1;
        do {
#pragma omp for simd
          for (int i = 0; i < team_size - tree_neighbor_offset;
               i += 2 * tree_neighbor_offset) {
            const int neighbor = i + tree_neighbor_offset;
            ValueJoin::join(f, &tmp_scratch[i * value_count],
                            &tmp_scratch[neighbor * value_count]);
          }
          tree_neighbor_offset *= 2;
        } while (tree_neighbor_offset < team_size);
      }  // end parallel
    }    // end target
    int tree_neighbor_offset = 1;
    do {
#pragma omp target teams distribute parallel for simd map(to   \
                                                          : f) \
    is_device_ptr(scratch_ptr)
      for (int i = 0; i < max_teams - tree_neighbor_offset;
           i += 2 * tree_neighbor_offset) {
        ValueType* tmp_scratch = static_cast<ValueType*>(scratch_ptr);
        const int team_offset  = max_team_threads * value_count;
        ValueJoin::join(f, &tmp_scratch[i * team_offset],
                        &tmp_scratch[(i + tree_neighbor_offset) * team_offset]);
      }
      tree_neighbor_offset *= 2;
    } while (tree_neighbor_offset < max_teams);
    ValueType host_result[value_count];
    omp_target_memcpy(host_result, scratch_ptr, value_count * sizeof(ValueType),
                      0, 0, omp_get_default_device(), omp_get_initial_device());
    if constexpr (ReduceFunctorHasFinal<FunctorType>::value) {
      FunctorFinal<FunctorType, WorkTag>::final(f, &host_result[0]);
    }

    memcpy_result(ptr, host_result, sizeof(ValueType) * value_count,
                  ptr_on_device);
  }
};

template <class FunctorType, class ReducerType, class... Traits>
class ParallelReduce<FunctorType, Kokkos::RangePolicy<Traits...>, ReducerType,
                     Kokkos::Experimental::OpenMPTarget> {
 private:
  using Policy = Kokkos::RangePolicy<Traits...>;

  using WorkTag   = typename Policy::work_tag;
  using WorkRange = typename Policy::WorkRange;
  using Member    = typename Policy::member_type;

  using ReducerConditional =
      Kokkos::Impl::if_c<std::is_same<InvalidType, ReducerType>::value,
                         FunctorType, ReducerType>;
  using ReducerTypeFwd = typename ReducerConditional::type;
  using WorkTagFwd =
      std::conditional_t<std::is_same<InvalidType, ReducerType>::value, WorkTag,
                         void>;

  // Static Assert WorkTag void if ReducerType not InvalidType

  using ValueTraits =
      Kokkos::Impl::FunctorValueTraits<ReducerTypeFwd, WorkTagFwd>;
  using ValueInit = Kokkos::Impl::FunctorValueInit<ReducerTypeFwd, WorkTagFwd>;
  using ValueJoin = Kokkos::Impl::FunctorValueJoin<ReducerTypeFwd, WorkTagFwd>;

  using pointer_type   = typename ValueTraits::pointer_type;
  using reference_type = typename ValueTraits::reference_type;

  enum { HasJoin = ReduceFunctorHasJoin<FunctorType>::value };
  enum { UseReducer = is_reducer_type<ReducerType>::value };
  enum { IsArray = std::is_pointer<reference_type>::value };

  using ParReduceSpecialize =
      ParallelReduceSpecialize<FunctorType, Policy, ReducerType, pointer_type,
                               typename ValueTraits::value_type>;

  const FunctorType m_functor;
  const Policy m_policy;
  const ReducerType m_reducer;
  const pointer_type m_result_ptr;
  bool m_result_ptr_on_device;
  const int m_result_ptr_num_elems;

 public:
  inline void execute() const {
    if constexpr (HasJoin) {
      // Enter this loop if the Functor has a init-join.
      ParReduceSpecialize::execute_join_init(m_functor, m_policy, m_result_ptr,
                                             m_result_ptr_on_device);
    } else if constexpr (UseReducer) {
      // Enter this loop if the Functor is a reducer type.
      ParReduceSpecialize::execute_reducer(m_functor, m_policy, m_result_ptr,
                                           m_result_ptr_on_device);
    } else if constexpr (IsArray) {
      // Enter this loop if the reduction is on an array and the routine is
      // templated over the size of the array.
      if (m_result_ptr_num_elems <= 4) {
        ParReduceSpecialize::template execute_array<4>(
            m_functor, m_policy, m_result_ptr, m_result_ptr_on_device);
      } else if (m_result_ptr_num_elems <= 8) {
        ParReduceSpecialize::template execute_array<8>(
            m_functor, m_policy, m_result_ptr, m_result_ptr_on_device);
      } else if (m_result_ptr_num_elems <= 16) {
        ParReduceSpecialize::template execute_array<16>(
            m_functor, m_policy, m_result_ptr, m_result_ptr_on_device);
      } else if (m_result_ptr_num_elems <= 32) {
        ParReduceSpecialize::template execute_array<32>(
            m_functor, m_policy, m_result_ptr, m_result_ptr_on_device);
      } else {
        Kokkos::abort("array reduction length must be <= 32");
      }
    } else {
      // This loop handles the basic scalar reduction.
      ParReduceSpecialize::template execute_array<1>(
          m_functor, m_policy, m_result_ptr, m_result_ptr_on_device);
    }
  }

  template <class ViewType>
  inline ParallelReduce(
      const FunctorType& arg_functor, Policy arg_policy,
      const ViewType& arg_result_view,
      typename std::enable_if<Kokkos::is_view<ViewType>::value &&
                                  !Kokkos::is_reducer_type<ReducerType>::value,
                              void*>::type = nullptr)
      : m_functor(arg_functor),
        m_policy(arg_policy),
        m_reducer(InvalidType()),
        m_result_ptr(arg_result_view.data()),
        m_result_ptr_on_device(
            MemorySpaceAccess<Kokkos::Experimental::OpenMPTargetSpace,
                              typename ViewType::memory_space>::accessible),
        m_result_ptr_num_elems(arg_result_view.size()) {}

  inline ParallelReduce(const FunctorType& arg_functor, Policy arg_policy,
                        const ReducerType& reducer)
      : m_functor(arg_functor),
        m_policy(arg_policy),
        m_reducer(reducer),
        m_result_ptr(reducer.view().data()),
        m_result_ptr_on_device(
            MemorySpaceAccess<Kokkos::Experimental::OpenMPTargetSpace,
                              typename ReducerType::result_view_type::
                                  memory_space>::accessible),
        m_result_ptr_num_elems(reducer.view().size()) {}
};

}  // namespace Impl
}  // namespace Kokkos

//----------------------------------------------------------------------------
//----------------------------------------------------------------------------

namespace Kokkos {
namespace Impl {

template <class FunctorType, class... Traits>
class ParallelScan<FunctorType, Kokkos::RangePolicy<Traits...>,
                   Kokkos::Experimental::OpenMPTarget> {
 protected:
  using Policy = Kokkos::RangePolicy<Traits...>;

  using WorkTag   = typename Policy::work_tag;
  using WorkRange = typename Policy::WorkRange;
  using Member    = typename Policy::member_type;
  using idx_type  = typename Policy::index_type;

  using ValueTraits = Kokkos::Impl::FunctorValueTraits<FunctorType, WorkTag>;
  using ValueInit   = Kokkos::Impl::FunctorValueInit<FunctorType, WorkTag>;
  using ValueJoin   = Kokkos::Impl::FunctorValueJoin<FunctorType, WorkTag>;
  using ValueOps    = Kokkos::Impl::FunctorValueOps<FunctorType, WorkTag>;

  using value_type     = typename ValueTraits::value_type;
  using pointer_type   = typename ValueTraits::pointer_type;
  using reference_type = typename ValueTraits::reference_type;

  const FunctorType m_functor;
  const Policy m_policy;

  template <class TagType>
  inline typename std::enable_if<std::is_same<TagType, void>::value>::type
  call_with_tag(const FunctorType& f, const idx_type& idx, value_type& val,
                const bool& is_final) const {
    f(idx, val, is_final);
  }
  template <class TagType>
  inline typename std::enable_if<!std::is_same<TagType, void>::value>::type
  call_with_tag(const FunctorType& f, const idx_type& idx, value_type& val,
                const bool& is_final) const {
    f(WorkTag(), idx, val, is_final);
  }

 public:
  inline void impl_execute(
      Kokkos::View<value_type**, Kokkos::LayoutRight,
                   Kokkos::Experimental::OpenMPTargetSpace>
          element_values,
      Kokkos::View<value_type*, Kokkos::Experimental::OpenMPTargetSpace>
          chunk_values,
      Kokkos::View<int64_t, Kokkos::Experimental::OpenMPTargetSpace> count)
      const {
    const idx_type N          = m_policy.end() - m_policy.begin();
    const idx_type chunk_size = 128;
    const idx_type n_chunks   = (N + chunk_size - 1) / chunk_size;
    idx_type nteams           = n_chunks > 512 ? 512 : n_chunks;
    idx_type team_size        = 128;

    FunctorType a_functor(m_functor);
#pragma omp target teams distribute map(to                             \
                                        : a_functor) num_teams(nteams) \
    thread_limit(team_size)
    for (idx_type team_id = 0; team_id < n_chunks; ++team_id) {
#pragma omp parallel num_threads(team_size)
      {
        const idx_type local_offset = team_id * chunk_size;

#pragma omp for
        for (idx_type i = 0; i < chunk_size; ++i) {
          const idx_type idx = local_offset + i;
          value_type val;
          ValueInit::init(a_functor, &val);
          if (idx < N) call_with_tag<WorkTag>(a_functor, idx, val, false);
          element_values(team_id, i) = val;
        }
#pragma omp barrier
        if (omp_get_thread_num() == 0) {
          value_type sum;
          ValueInit::init(a_functor, &sum);
          for (idx_type i = 0; i < chunk_size; ++i) {
            ValueJoin::join(a_functor, &sum, &element_values(team_id, i));
            element_values(team_id, i) = sum;
          }
          chunk_values(team_id) = sum;
        }
#pragma omp barrier
        if (omp_get_thread_num() == 0) {
          if (Kokkos::atomic_fetch_add(&count(), 1) == n_chunks - 1) {
            value_type sum;
            ValueInit::init(a_functor, &sum);
            for (idx_type i = 0; i < n_chunks; ++i) {
              ValueJoin::join(a_functor, &sum, &chunk_values(i));
              chunk_values(i) = sum;
            }
          }
        }
      }
    }

#pragma omp target teams distribute map(to                             \
                                        : a_functor) num_teams(nteams) \
    thread_limit(team_size)
    for (idx_type team_id = 0; team_id < n_chunks; ++team_id) {
#pragma omp parallel num_threads(team_size)
      {
        const idx_type local_offset = team_id * chunk_size;
        value_type offset_value;
        if (team_id > 0)
          offset_value = chunk_values(team_id - 1);
        else
          ValueInit::init(a_functor, &offset_value);

#pragma omp for
        for (idx_type i = 0; i < chunk_size; ++i) {
          const idx_type idx = local_offset + i;
          value_type local_offset_value;
          if (i > 0) {
            local_offset_value = element_values(team_id, i - 1);
            ValueJoin::join(a_functor, &local_offset_value, &offset_value);
          } else
            local_offset_value = offset_value;
          if (idx < N)
            call_with_tag<WorkTag>(a_functor, idx, local_offset_value, true);
        }
      }
    }
  }

  inline void execute() const {
    OpenMPTargetExec::verify_is_process(
        "Kokkos::Experimental::OpenMPTarget parallel_for");
    OpenMPTargetExec::verify_initialized(
        "Kokkos::Experimental::OpenMPTarget parallel_for");
    const idx_type N          = m_policy.end() - m_policy.begin();
    const idx_type chunk_size = 128;
    const idx_type n_chunks   = (N + chunk_size - 1) / chunk_size;

    // This could be scratch memory per team
    Kokkos::View<value_type**, Kokkos::LayoutRight,
                 Kokkos::Experimental::OpenMPTargetSpace>
        element_values("element_values", n_chunks, chunk_size);
    Kokkos::View<value_type*, Kokkos::Experimental::OpenMPTargetSpace>
        chunk_values("chunk_values", n_chunks);
    Kokkos::View<int64_t, Kokkos::Experimental::OpenMPTargetSpace> count(
        "Count");

    impl_execute(element_values, chunk_values, count);
  }

  //----------------------------------------

  inline ParallelScan(const FunctorType& arg_functor, const Policy& arg_policy)
      : m_functor(arg_functor), m_policy(arg_policy) {}

  //----------------------------------------
};

template <class FunctorType, class ReturnType, class... Traits>
class ParallelScanWithTotal<FunctorType, Kokkos::RangePolicy<Traits...>,
                            ReturnType, Kokkos::Experimental::OpenMPTarget>
    : public ParallelScan<FunctorType, Kokkos::RangePolicy<Traits...>,
                          Kokkos::Experimental::OpenMPTarget> {
  using base_t     = ParallelScan<FunctorType, Kokkos::RangePolicy<Traits...>,
                              Kokkos::Experimental::OpenMPTarget>;
  using value_type = typename base_t::value_type;
  value_type& m_returnvalue;

 public:
  inline void execute() const {
    OpenMPTargetExec::verify_is_process(
        "Kokkos::Experimental::OpenMPTarget parallel_for");
    OpenMPTargetExec::verify_initialized(
        "Kokkos::Experimental::OpenMPTarget parallel_for");
    const int64_t N        = base_t::m_policy.end() - base_t::m_policy.begin();
    const int chunk_size   = 128;
    const int64_t n_chunks = (N + chunk_size - 1) / chunk_size;

    if (N > 0) {
      // This could be scratch memory per team
      Kokkos::View<value_type**, Kokkos::LayoutRight,
                   Kokkos::Experimental::OpenMPTargetSpace>
          element_values("element_values", n_chunks, chunk_size);
      Kokkos::View<value_type*, Kokkos::Experimental::OpenMPTargetSpace>
          chunk_values("chunk_values", n_chunks);
      Kokkos::View<int64_t, Kokkos::Experimental::OpenMPTargetSpace> count(
          "Count");

      base_t::impl_execute(element_values, chunk_values, count);

      const int size = base_t::ValueTraits::value_size(base_t::m_functor);
      DeepCopy<HostSpace, Kokkos::Experimental::OpenMPTargetSpace>(
          &m_returnvalue, chunk_values.data() + (n_chunks - 1), size);
    } else {
      m_returnvalue = 0;
    }
  }

  ParallelScanWithTotal(const FunctorType& arg_functor,
                        const typename base_t::Policy& arg_policy,
                        ReturnType& arg_returnvalue)
      : base_t(arg_functor, arg_policy), m_returnvalue(arg_returnvalue) {}
};
}  // namespace Impl
}  // namespace Kokkos

//----------------------------------------------------------------------------
//----------------------------------------------------------------------------

namespace Kokkos {
namespace Impl {

template <class FunctorType, class... Properties>
class ParallelFor<FunctorType, Kokkos::TeamPolicy<Properties...>,
                  Kokkos::Experimental::OpenMPTarget> {
 private:
  using Policy =
      Kokkos::Impl::TeamPolicyInternal<Kokkos::Experimental::OpenMPTarget,
                                       Properties...>;
  using WorkTag = typename Policy::work_tag;
  using Member  = typename Policy::member_type;

  const FunctorType m_functor;
  const Policy m_policy;
  const int m_shmem_size;

 public:
  inline void execute() const {
    OpenMPTargetExec::verify_is_process(
        "Kokkos::Experimental::OpenMPTarget parallel_for");
    OpenMPTargetExec::verify_initialized(
        "Kokkos::Experimental::OpenMPTarget parallel_for");
    execute_impl<WorkTag>();
  }

 private:
  template <class TagType>
  inline void execute_impl() const {
    OpenMPTargetExec::verify_is_process(
        "Kokkos::Experimental::OpenMPTarget parallel_for");
    OpenMPTargetExec::verify_initialized(
        "Kokkos::Experimental::OpenMPTarget parallel_for");
    const auto league_size   = m_policy.league_size();
    const auto team_size     = m_policy.team_size();
    const auto vector_length = m_policy.impl_vector_length();

    const size_t shmem_size_L0 = m_policy.scratch_size(0, team_size);
    const size_t shmem_size_L1 = m_policy.scratch_size(1, team_size);
    OpenMPTargetExec::resize_scratch(team_size, shmem_size_L0, shmem_size_L1);

    void* scratch_ptr = OpenMPTargetExec::get_scratch_ptr();
    FunctorType a_functor(m_functor);

    // FIXME_OPENMPTARGET - If the team_size is not a multiple of 32, the
    // scratch implementation does not work in the Release or RelWithDebugInfo
    // mode but works in the Debug mode.

    // Maximum active teams possible.
    int max_active_teams = OpenMPTargetExec::MAX_ACTIVE_THREADS / team_size;
    // nteams should not exceed the maximum in-flight teams possible.
    const auto nteams =
        league_size < max_active_teams ? league_size : max_active_teams;

#ifdef KOKKOS_IMPL_LOCK_FREE_HIERARCHICAL
// Performing our own scheduling of teams to avoid separation of code between
// teams-distribute and parallel. Gave a 2x performance boost in test cases with
// the clang compiler. atomic_compare_exchange can be avoided since the standard
// guarantees that the number of teams specified in the `num_teams` clause is
// always less than or equal to the maximum concurrently running teams.
#pragma omp target teams num_teams(nteams) thread_limit(team_size) \
    map(to                                                         \
        : a_functor) is_device_ptr(scratch_ptr)
#pragma omp parallel
    {
      const int blockIdx = omp_get_team_num();
      const int gridDim  = omp_get_num_teams();

      // Iterate through the number of teams until league_size and assign the
      // league_id accordingly
      // Guarantee that the compilers respect the `num_teams` clause
      if (gridDim <= nteams) {
        for (int league_id = blockIdx; league_id < league_size;
             league_id += gridDim) {
          typename Policy::member_type team(
              league_id, league_size, team_size, vector_length, scratch_ptr,
              blockIdx, shmem_size_L0, shmem_size_L1);
          if constexpr (std::is_same<TagType, void>::value)
            m_functor(team);
          else
            m_functor(TagType(), team);
        }
      } else
        Kokkos::abort("`num_teams` clause was not respected.\n");
    }

#else
// Saving the older implementation that uses `atomic_compare_exchange` to
// calculate the shared memory block index and `distribute` clause to distribute
// teams.
#pragma omp target teams distribute map(to                   \
                                        : a_functor)         \
    is_device_ptr(scratch_ptr, lock_array) num_teams(nteams) \
        thread_limit(team_size)
    for (int i = 0; i < league_size; ++i) {
      int shmem_block_index = -1, lock_team = 99999, iter = -1;
      iter = (omp_get_team_num() % max_active_teams);

      // Loop as long as a shmem_block_index is not found.
      while (shmem_block_index == -1) {
        // Try and acquire a lock on the index.
        lock_team = atomic_compare_exchange(&lock_array[iter], 0, 1);

        // If lock is acquired assign it to the block index.
        // lock_team = 0, implies atomic_compare_exchange is successfull.
        if (lock_team == 0)
          shmem_block_index = iter;
        else
          iter = ++iter % max_active_teams;
      }

#pragma omp parallel num_threads(team_size)
      {
        typename Policy::member_type team(
            i, league_size, team_size, vector_length, scratch_ptr,
            shmem_block_index, shmem_size_L0, shmem_size_L1);
        m_functor(team);
      }

      // Free the locked block and increment the number of available free
      // blocks.
      lock_team = atomic_compare_exchange(&lock_array[shmem_block_index], 1, 0);
    }
#endif
  }

 public:
  inline ParallelFor(const FunctorType& arg_functor, const Policy& arg_policy)
      : m_functor(arg_functor),
        m_policy(arg_policy),
        m_shmem_size(arg_policy.scratch_size(0) + arg_policy.scratch_size(1) +
                     FunctorTeamShmemSize<FunctorType>::value(
                         arg_functor, arg_policy.team_size())) {}
};

template <class FunctorType, class ReducerType, class PointerType,
          class ValueType, class... PolicyArgs>
struct ParallelReduceSpecialize<FunctorType, TeamPolicyInternal<PolicyArgs...>,
                                ReducerType, PointerType, ValueType> {
  using PolicyType = TeamPolicyInternal<PolicyArgs...>;

  template <class TagType>
  inline static void execute_impl(const FunctorType& f, const PolicyType& p,
                                  PointerType result_ptr, bool ptr_on_device) {
    OpenMPTargetExec::verify_is_process(
        "Kokkos::Experimental::OpenMPTarget parallel_for");
    OpenMPTargetExec::verify_initialized(
        "Kokkos::Experimental::OpenMPTarget parallel_for");

    const int league_size   = p.league_size();
    const int team_size     = p.team_size();
    const int vector_length = p.impl_vector_length();

    const size_t shmem_size_L0 = p.scratch_size(0, team_size);
    const size_t shmem_size_L1 = p.scratch_size(1, team_size);
    OpenMPTargetExec::resize_scratch(PolicyType::member_type::TEAM_REDUCE_SIZE,
                                     shmem_size_L0, shmem_size_L1);
    void* scratch_ptr = OpenMPTargetExec::get_scratch_ptr();

    enum { HasJoin = ReduceFunctorHasJoin<FunctorType>::value };
    enum { UseReducer = is_reducer_type<ReducerType>::value };

    ValueType result = ValueType();

    // Maximum active teams possible.
    int max_active_teams = OpenMPTargetExec::MAX_ACTIVE_THREADS / team_size;
    const auto nteams =
        league_size < max_active_teams ? league_size : max_active_teams;

    // Enter the loop if the reduction is on a reducer.
    if constexpr (UseReducer) {
#pragma omp declare reduction(                                         \
    custom:ValueType                                                   \
    : OpenMPTargetReducerWrapper <ReducerType>::join(omp_out, omp_in)) \
    initializer(OpenMPTargetReducerWrapper <ReducerType>::init(omp_priv))

#pragma omp target teams num_teams(nteams) thread_limit(team_size) map(to   \
                                                                       : f) \
    is_device_ptr(scratch_ptr) reduction(custom                             \
                                         : result)
#pragma omp parallel reduction(custom : result)
      {
        const int blockIdx = omp_get_team_num();
        const int gridDim  = omp_get_num_teams();

        // Guarantee that the compilers respect the `num_teams` clause
        if (gridDim <= nteams) {
          for (int league_id = blockIdx; league_id < league_size;
               league_id += gridDim) {
            typename PolicyType::member_type team(
                league_id, league_size, team_size, vector_length, scratch_ptr,
                blockIdx, shmem_size_L0, shmem_size_L1);
            if constexpr (std::is_same<TagType, void>::value)
              f(team, result);
            else
              f(TagType(), team, result);
          }
        } else
          Kokkos::abort("`num_teams` clause was not respected.\n");
      }
    } else {
      // Enter the loop if the reduction is on an arithmetic type.
      if constexpr (std::is_arithmetic<ValueType>::value) {
#pragma omp target teams num_teams(nteams) thread_limit(team_size) map(to   \
                                                                       : f) \
    is_device_ptr(scratch_ptr) reduction(+: result)
#pragma omp parallel reduction(+ : result)
        {
          const int blockIdx = omp_get_team_num();
          const int gridDim  = omp_get_num_teams();

          // Guarantee that the compilers respect the `num_teams` clause
          if (gridDim <= nteams) {
            for (int league_id = blockIdx; league_id < league_size;
                 league_id += gridDim) {
              typename PolicyType::member_type team(
                  league_id, league_size, team_size, vector_length, scratch_ptr,
                  blockIdx, shmem_size_L0, shmem_size_L1);
              if constexpr (std::is_same<TagType, void>::value)
                f(team, result);
              else
                f(TagType(), team, result);
            }
          } else
            Kokkos::abort("`num_teams` clause was not respected.\n");
        }
      } else {
#pragma omp declare reduction(custom:ValueType : omp_out += omp_in)
#pragma omp target teams num_teams(nteams) thread_limit(team_size) map(to   \
                                                                       : f) \
    is_device_ptr(scratch_ptr) reduction(custom                             \
                                         : result)
#pragma omp parallel reduction(custom : result)
        {
          const int blockIdx = omp_get_team_num();
          const int gridDim  = omp_get_num_teams();

          // Guarantee that the compilers respect the `num_teams` clause
          if (gridDim <= nteams) {
            for (int league_id = blockIdx; league_id < league_size;
                 league_id += gridDim) {
              typename PolicyType::member_type team(
                  league_id, league_size, team_size, vector_length, scratch_ptr,
                  blockIdx, shmem_size_L0, shmem_size_L1);
              if constexpr (std::is_same<TagType, void>::value)
                f(team, result);
              else
                f(TagType(), team, result);
            }
          } else
            Kokkos::abort("`num_teams` clause was not respected.\n");
        }
      }
    }

    // Copy results back to device if `parallel_reduce` is on a device view.
    if (ptr_on_device) {
      OMPT_SAFE_CALL(omp_target_memcpy(result_ptr, &result, sizeof(ValueType),
                                       0, 0, omp_get_default_device(),
                                       omp_get_initial_device()));
    } else
      *result_ptr = result;
  }

  inline static void execute(const FunctorType& f, const PolicyType& p,
                             PointerType ptr, bool ptr_on_device) {
    execute_impl<typename PolicyType::work_tag>(f, p, ptr, ptr_on_device);
  }
};

template <class FunctorType, class ReducerType, class... Properties>
class ParallelReduce<FunctorType, Kokkos::TeamPolicy<Properties...>,
                     ReducerType, Kokkos::Experimental::OpenMPTarget> {
 private:
  using Policy =
      Kokkos::Impl::TeamPolicyInternal<Kokkos::Experimental::OpenMPTarget,
                                       Properties...>;

  using WorkTag = typename Policy::work_tag;
  using Member  = typename Policy::member_type;

  using ReducerConditional =
      Kokkos::Impl::if_c<std::is_same<InvalidType, ReducerType>::value,
                         FunctorType, ReducerType>;
  using ReducerTypeFwd = typename ReducerConditional::type;
  using WorkTagFwd =
      std::conditional_t<std::is_same<InvalidType, ReducerType>::value, WorkTag,
                         void>;

  using ValueTraits =
      Kokkos::Impl::FunctorValueTraits<ReducerTypeFwd, WorkTagFwd>;
  using ValueInit = Kokkos::Impl::FunctorValueInit<ReducerTypeFwd, WorkTagFwd>;
  using ValueJoin = Kokkos::Impl::FunctorValueJoin<ReducerTypeFwd, WorkTagFwd>;

  using pointer_type   = typename ValueTraits::pointer_type;
  using reference_type = typename ValueTraits::reference_type;
  using value_type     = typename ValueTraits::value_type;

  bool m_result_ptr_on_device;

  enum { HasJoin = ReduceFunctorHasJoin<FunctorType>::value };
  enum { UseReducer = is_reducer_type<ReducerType>::value };

  using ParForSpecialize =
      ParallelReduceSpecialize<FunctorType, Policy, ReducerType, pointer_type,
                               typename ValueTraits::value_type>;

  const FunctorType m_functor;
  const Policy m_policy;
  const ReducerType m_reducer;
  const pointer_type m_result_ptr;
  const int m_shmem_size;

 public:
  inline void execute() const {
    ParForSpecialize::execute(m_functor, m_policy, m_result_ptr,
                              m_result_ptr_on_device);
  }

  template <class ViewType>
  inline ParallelReduce(
      const FunctorType& arg_functor, const Policy& arg_policy,
      const ViewType& arg_result,
      typename std::enable_if<Kokkos::is_view<ViewType>::value &&
                                  !Kokkos::is_reducer_type<ReducerType>::value,
                              void*>::type = nullptr)
      : m_result_ptr_on_device(
            MemorySpaceAccess<Kokkos::Experimental::OpenMPTargetSpace,
                              typename ViewType::memory_space>::accessible),
        m_functor(arg_functor),
        m_policy(arg_policy),
        m_reducer(InvalidType()),
        m_result_ptr(arg_result.data()),
        m_shmem_size(arg_policy.scratch_size(0) + arg_policy.scratch_size(1) +
                     FunctorTeamShmemSize<FunctorType>::value(
                         arg_functor, arg_policy.team_size())) {}

  inline ParallelReduce(const FunctorType& arg_functor, Policy arg_policy,
                        const ReducerType& reducer)
      : m_result_ptr_on_device(
            MemorySpaceAccess<Kokkos::Experimental::OpenMPTargetSpace,
                              typename ReducerType::result_view_type::
                                  memory_space>::accessible),
        m_functor(arg_functor),
        m_policy(arg_policy),
        m_reducer(reducer),
        m_result_ptr(reducer.view().data()),
        m_shmem_size(arg_policy.scratch_size(0) + arg_policy.scratch_size(1) +
                     FunctorTeamShmemSize<FunctorType>::value(
                         arg_functor, arg_policy.team_size())) {}
};

}  // namespace Impl
}  // namespace Kokkos

namespace Kokkos {
namespace Impl {

template <typename iType>
struct TeamThreadRangeBoundariesStruct<iType, OpenMPTargetExecTeamMember> {
  using index_type = iType;
  const iType start;
  const iType end;
  const OpenMPTargetExecTeamMember& team;

  inline TeamThreadRangeBoundariesStruct(
      const OpenMPTargetExecTeamMember& thread_, iType count)
      : start(0), end(count), team(thread_) {}
  inline TeamThreadRangeBoundariesStruct(
      const OpenMPTargetExecTeamMember& thread_, iType begin_, iType end_)
      : start(begin_), end(end_), team(thread_) {}
};

template <typename iType>
struct ThreadVectorRangeBoundariesStruct<iType, OpenMPTargetExecTeamMember> {
  using index_type = iType;
  const index_type start;
  const index_type end;
  const OpenMPTargetExecTeamMember& team;

  inline ThreadVectorRangeBoundariesStruct(
      const OpenMPTargetExecTeamMember& thread_, index_type count)
      : start(0), end(count), team(thread_) {}
  inline ThreadVectorRangeBoundariesStruct(
      const OpenMPTargetExecTeamMember& thread_, index_type begin_,
      index_type end_)
      : start(begin_), end(end_), team(thread_) {}
};

template <typename iType>
struct TeamVectorRangeBoundariesStruct<iType, OpenMPTargetExecTeamMember> {
  using index_type = iType;
  const index_type start;
  const index_type end;
  const OpenMPTargetExecTeamMember& team;

  inline TeamVectorRangeBoundariesStruct(
      const OpenMPTargetExecTeamMember& thread_, index_type count)
      : start(0), end(count), team(thread_) {}
  inline TeamVectorRangeBoundariesStruct(
      const OpenMPTargetExecTeamMember& thread_, index_type begin_,
      index_type end_)
      : start(begin_), end(end_), team(thread_) {}
};

}  // namespace Impl

}  // namespace Kokkos
//----------------------------------------------------------------------------
//----------------------------------------------------------------------------

#undef KOKKOS_IMPL_LOCK_FREE_HIERARCHICAL
#endif /* KOKKOS_OPENMPTARGET_PARALLEL_HPP */<|MERGE_RESOLUTION|>--- conflicted
+++ resolved
@@ -164,7 +164,7 @@
     : OpenMPTargetReducerWrapper <ReducerType>::join(omp_out, omp_in)) \
     initializer(OpenMPTargetReducerWrapper <ReducerType>::init(omp_priv))
 
-<<<<<<< HEAD
+
     OpenMPTargetReducerWrapper<ReducerType>::init(result);
 #pragma omp target teams distribute parallel for num_teams(512) map(to   \
                                                                     : f) \
@@ -175,24 +175,9 @@
         f(i, result);
       } else {
         f(TagType(), i, result);
-=======
-      OpenMPTargetReducerWrapper<ReducerType>::init(result);
-
-      if constexpr (std::is_same<TagType, void>::value) {
-#pragma omp target teams distribute parallel for map(to                    \
-                                                     : f) reduction(custom \
-                                                                    : result)
-        for (auto i = begin; i < end; ++i) f(i, result);
-      } else {
-#pragma omp target teams distribute parallel for map(to                    \
-                                                     : f) reduction(custom \
-                                                                    : result)
-        for (auto i = begin; i < end; ++i) f(TagType(), i, result);
->>>>>>> 4f69bb97
       }
     }
 
-<<<<<<< HEAD
     memcpy_result(result_ptr, &result, sizeof(ValueType), ptr_on_device);
   }
 
@@ -214,46 +199,21 @@
     // Enter the loop if the reduction is on an arithmetic type.
     if constexpr (NumReductions == 1) {
 #pragma omp target teams distribute parallel for num_teams(512) \
-=======
-    } else {
-      // Enter the loop if the reduction is on an arithmetic type.
-      if constexpr (std::is_arithmetic<ValueType>::value) {
-        if constexpr (std::is_same<TagType, void>::value) {
-#pragma omp target teams distribute parallel for  \
->>>>>>> 4f69bb97
-                map(to:f) reduction(+: result)
+         map(to:f) reduction(+: result)
       for (auto i = begin; i < end; ++i)
 
         if constexpr (std::is_same<TagType, void>::value) {
           f(i, result);
         } else {
-<<<<<<< HEAD
           f(TagType(), i, result);
-=======
-#pragma omp target teams distribute parallel for  \
-                map(to:f) reduction(+: result)
-          for (auto i = begin; i < end; ++i) f(TagType(), i, result);
->>>>>>> 4f69bb97
         }
     } else {
 #pragma omp target teams distribute parallel for map(to:f) reduction(+:result[:NumReductions])
-      for (auto i = begin; i < end; ++i)
+      for (auto i = begin; i < end; ++i){
         if constexpr (std::is_same<TagType, void>::value) {
-<<<<<<< HEAD
           f(i, result);
         } else {
           f(TagType(), i, result);
-=======
-#pragma omp target teams distribute parallel for map(to                    \
-                                                     : f) reduction(custom \
-                                                                    : result)
-          for (auto i = begin; i < end; ++i) f(i, result);
-        } else {
-#pragma omp target teams distribute parallel for map(to                    \
-                                                     : f) reduction(custom \
-                                                                    : result)
-          for (auto i = begin; i < end; ++i) f(TagType(), i, result);
->>>>>>> 4f69bb97
         }
     }
 
