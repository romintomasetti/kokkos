--- conflicted
+++ resolved
@@ -943,37 +943,35 @@
 }
 #endif
 
-#ifdef KOKKOS_COMPILER_GNU
-#if ( KOKKOS_COMPILER_GNU == 472 )
-#define SKIP_TEST
-#endif
-#endif
-
 #if !defined(KOKKOS_CUDA_CLANG_WORKAROUND)
-#ifndef SKIP_TEST
 TEST_F( TEST_CATEGORY, triple_nested_parallelism )
 {
-<<<<<<< HEAD
 // With KOKKOS_DEBUG enabled, the functor uses too many registers to run
 // with a team size of 32 on GPUs, 16 is the max possible (at least on a K80 GPU)
 // See https://github.com/kokkos/kokkos/issues/1513
 #if defined(KOKKOS_DEBUG) && defined(KOKKOS_ENABLE_CUDA)
   if (!std::is_same<TEST_EXECSPACE, Kokkos::Cuda>::value) {
 #endif
-=======
-  #ifndef KOKKOS_ENABLE_ROCM // ROCm doesn't support TeamSize 32x32
->>>>>>> e4ddf477
+#ifdef KOKKOS_ENABLE_ROCM // ROCm doesn't support TeamSize 32x32
+  if (!std::is_same<TEST_EXECSPACE, Kokkos::ROCm>::value) {
+#endif
   TestTripleNestedReduce< double, TEST_EXECSPACE >( 8192, 2048, 32, 32 );
-  #endif
+#ifdef KOKKOS_ENABLE_ROCM
+  }
+#endif
   TestTripleNestedReduce< double, TEST_EXECSPACE >( 8192, 2048, 32, 16 );
 #if defined(KOKKOS_DEBUG) && defined(KOKKOS_ENABLE_CUDA)
   }
 #endif
   TestTripleNestedReduce< double, TEST_EXECSPACE >( 8192, 2048, 16, 16 );
-  #ifndef KOKKOS_ENABLE_ROCM // ROCm doesn't support TeamSize not a power of 2
+#ifdef KOKKOS_ENABLE_ROCM // ROCm doesn't support team sizes not powers of two
+  if (!std::is_same<TEST_EXECSPACE, Kokkos::ROCm>::value) {
+#endif
   TestTripleNestedReduce< double, TEST_EXECSPACE >( 8192, 2048, 7, 16 );
-  #endif
+#ifdef KOKKOS_ENABLE_ROCM
+  }
+#endif
 }
 #endif
-#endif
+
 }