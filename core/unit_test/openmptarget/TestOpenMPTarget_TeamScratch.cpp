/*
//@HEADER
// ************************************************************************
//
//                        Kokkos v. 2.0
//              Copyright (2014) Sandia Corporation
//
// Under the terms of Contract DE-AC04-94AL85000 with Sandia Corporation,
// the U.S. Government retains certain rights in this software.
//
// Redistribution and use in source and binary forms, with or without
// modification, are permitted provided that the following conditions are
// met:
//
// 1. Redistributions of source code must retain the above copyright
// notice, this list of conditions and the following disclaimer.
//
// 2. Redistributions in binary form must reproduce the above copyright
// notice, this list of conditions and the following disclaimer in the
// documentation and/or other materials provided with the distribution.
//
// 3. Neither the name of the Corporation nor the names of the
// contributors may be used to endorse or promote products derived from
// this software without specific prior written permission.
//
// THIS SOFTWARE IS PROVIDED BY SANDIA CORPORATION "AS IS" AND ANY
// EXPRESS OR IMPLIED WARRANTIES, INCLUDING, BUT NOT LIMITED TO, THE
// IMPLIED WARRANTIES OF MERCHANTABILITY AND FITNESS FOR A PARTICULAR
// PURPOSE ARE DISCLAIMED. IN NO EVENT SHALL SANDIA CORPORATION OR THE
// CONTRIBUTORS BE LIABLE FOR ANY DIRECT, INDIRECT, INCIDENTAL, SPECIAL,
// EXEMPLARY, OR CONSEQUENTIAL DAMAGES (INCLUDING, BUT NOT LIMITED TO,
// PROCUREMENT OF SUBSTITUTE GOODS OR SERVICES; LOSS OF USE, DATA, OR
// PROFITS; OR BUSINESS INTERRUPTION) HOWEVER CAUSED AND ON ANY THEORY OF
// LIABILITY, WHETHER IN CONTRACT, STRICT LIABILITY, OR TORT (INCLUDING
// NEGLIGENCE OR OTHERWISE) ARISING IN ANY WAY OUT OF THE USE OF THIS
// SOFTWARE, EVEN IF ADVISED OF THE POSSIBILITY OF SUCH DAMAGE.
//
// Questions? Contact Christian R. Trott (crtrott@sandia.gov)
//
// ************************************************************************
//@HEADER
*/

#include <openmptarget/TestOpenMPTarget_Category.hpp>
//KOKKOS_IMPL_OPENMPTARGET_WORKAROUND
/*
#include <TestTeam.hpp>

namespace Test {

TEST(TEST_CATEGORY, team_shared_request) {
  TestSharedTeam<TEST_EXECSPACE, Kokkos::Schedule<Kokkos::Static> >();
  TestSharedTeam<TEST_EXECSPACE, Kokkos::Schedule<Kokkos::Dynamic> >();
}

TEST(TEST_CATEGORY, team_scratch_request) {
  TestScratchTeam<TEST_EXECSPACE, Kokkos::Schedule<Kokkos::Static> >();
  TestScratchTeam<TEST_EXECSPACE, Kokkos::Schedule<Kokkos::Dynamic> >();
}

#if defined(KOKKOS_ENABLE_CXX11_DISPATCH_LAMBDA)
<<<<<<< HEAD
#if !defined(KOKKOS_ENABLE_CUDA) || (8000 <= CUDA_VERSION)
TEST(TEST_CATEGORY, team_lambda_shared_request) {
=======
TEST_F(TEST_CATEGORY, team_lambda_shared_request) {
>>>>>>> f60f11eb
  TestLambdaSharedTeam<Kokkos::HostSpace, TEST_EXECSPACE,
                       Kokkos::Schedule<Kokkos::Static> >();
  TestLambdaSharedTeam<Kokkos::HostSpace, TEST_EXECSPACE,
                       Kokkos::Schedule<Kokkos::Dynamic> >();
}
#endif

TEST(TEST_CATEGORY, shmem_size) { TestShmemSize<TEST_EXECSPACE>(); }

TEST(TEST_CATEGORY, multi_level_scratch) {
  TestMultiLevelScratchTeam<TEST_EXECSPACE,
                            Kokkos::Schedule<Kokkos::Static> >();
  TestMultiLevelScratchTeam<TEST_EXECSPACE,
                            Kokkos::Schedule<Kokkos::Dynamic> >();
}

}  // namespace Test
*/<|MERGE_RESOLUTION|>--- conflicted
+++ resolved
@@ -59,12 +59,7 @@
 }
 
 #if defined(KOKKOS_ENABLE_CXX11_DISPATCH_LAMBDA)
-<<<<<<< HEAD
-#if !defined(KOKKOS_ENABLE_CUDA) || (8000 <= CUDA_VERSION)
-TEST(TEST_CATEGORY, team_lambda_shared_request) {
-=======
 TEST_F(TEST_CATEGORY, team_lambda_shared_request) {
->>>>>>> f60f11eb
   TestLambdaSharedTeam<Kokkos::HostSpace, TEST_EXECSPACE,
                        Kokkos::Schedule<Kokkos::Static> >();
   TestLambdaSharedTeam<Kokkos::HostSpace, TEST_EXECSPACE,
