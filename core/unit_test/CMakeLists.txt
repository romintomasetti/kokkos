#
# Add test-only library for gtest to be reused by all the subpackages
#


SET(GTEST_SOURCE_DIR ${${PARENT_PACKAGE_NAME}_SOURCE_DIR}/tpls/gtest)

#need here for tribits
KOKKOS_INCLUDE_DIRECTORIES(${GTEST_SOURCE_DIR})
KOKKOS_ADD_TEST_LIBRARY(
  kokkos_gtest
  HEADERS ${GTEST_SOURCE_DIR}/gtest/gtest.h
  SOURCES ${GTEST_SOURCE_DIR}/gtest/gtest-all.cc
)

# avoid deprecation warnings from MSVC
TARGET_COMPILE_DEFINITIONS(kokkos_gtest PUBLIC GTEST_HAS_TR1_TUPLE=0 GTEST_HAS_PTHREAD=0)

TARGET_INCLUDE_DIRECTORIES(kokkos_gtest PUBLIC ${GTEST_SOURCE_DIR})
IF((NOT (Kokkos_ENABLE_CUDA AND WIN32)) AND (NOT ("${KOKKOS_CXX_COMPILER_ID}" STREQUAL "Fujitsu")))
  TARGET_COMPILE_FEATURES(kokkos_gtest PUBLIC cxx_std_14)
ENDIF()

# Suppress clang-tidy diagnostics on code that we do not have control over
IF(CMAKE_CXX_CLANG_TIDY)
  SET_TARGET_PROPERTIES(kokkos_gtest PROPERTIES CXX_CLANG_TIDY "")
ENDIF()

#
# Define Incremental Testing Feature Levels
# Define Device name mappings (i.e. what comes after Kokkos:: for the ExecSpace)
#

SET(KOKKOS_CUDA_FEATURE_LEVEL 999)
SET(KOKKOS_CUDA_NAME Cuda)
SET(KOKKOS_HIP_FEATURE_LEVEL 999)
SET(KOKKOS_HIP_NAME Experimental::HIP)
SET(KOKKOS_HPX_FEATURE_LEVEL 999)
SET(KOKKOS_HPX_NAME Experimental::HPX)
SET(KOKKOS_OPENMP_FEATURE_LEVEL 999)
SET(KOKKOS_OPENMP_NAME OpenMP)

# FIXME_OPENMPTARGET - The NVIDIA HPC compiler nvc++ only compiles the first 8 incremental tests for the OpenMPTarget backend.
IF(KOKKOS_CXX_COMPILER_ID STREQUAL PGI OR KOKKOS_CXX_COMPILER_ID STREQUAL NVHPC)
  SET(KOKKOS_OPENMPTARGET_FEATURE_LEVEL 10)
ELSE()
  SET(KOKKOS_OPENMPTARGET_FEATURE_LEVEL 14)
ENDIF()

SET(KOKKOS_OPENMPTARGET_NAME Experimental::OpenMPTarget)
SET(KOKKOS_SERIAL_FEATURE_LEVEL 999)
SET(KOKKOS_SERIAL_NAME Serial)
SET(KOKKOS_SYCL_FEATURE_LEVEL 999)
SET(KOKKOS_SYCL_NAME Experimental::SYCL)
SET(KOKKOS_THREADS_FEATURE_LEVEL 999)
SET(KOKKOS_THREADS_NAME Threads)


#
# Define the tests
#

#I will leave these alone for now because I don't need transitive dependencies on tests
KOKKOS_INCLUDE_DIRECTORIES(${CMAKE_CURRENT_BINARY_DIR})
KOKKOS_INCLUDE_DIRECTORIES(REQUIRED_DURING_INSTALLATION_TESTING ${CMAKE_CURRENT_SOURCE_DIR})
KOKKOS_INCLUDE_DIRECTORIES(${KOKKOS_SOURCE_DIR}/core/unit_test/category_files)

SET(COMPILE_ONLY_SOURCES
  TestDetectionIdiom.cpp
  TestInterOp.cpp
  TestTypeList.cpp
)
# TestInterOp has a dependency on containers
IF(KOKKOS_HAS_TRILINOS)
  LIST(REMOVE_ITEM COMPILE_ONLY_SOURCES TestInterOp.cpp)
ENDIF()
KOKKOS_ADD_EXECUTABLE(
  TestCompileOnly
  SOURCES
  ${COMPILE_ONLY_SOURCES}
)

foreach(Tag Threads;Serial;OpenMP;Cuda;HPX;OpenMPTarget;HIP;SYCL)
  # Because there is always an exception to the rule
  if(Tag STREQUAL "Threads")
    set(DEVICE "PTHREAD")
  else()
    string(TOUPPER ${Tag} DEVICE)
  endif()
  string(TOLOWER ${Tag} dir)

  if(Kokkos_ENABLE_${DEVICE})
    set(dir ${CMAKE_CURRENT_BINARY_DIR}/${dir})
    file(MAKE_DIRECTORY ${dir})
    # Needed to split this for Windows NVCC, since it ends up putting everything on the
    # command line in an intermediate compilation step even if CMake generated a response
    # file. That then exceeded the shell command line max length.
    set(${Tag}_SOURCES1A)
    foreach(Name
        AtomicOperations_int
        AtomicOperations_unsignedint
        AtomicOperations_longint
        AtomicOperations_unsignedlongint
        AtomicOperations_longlongint
        AtomicOperations_double
        AtomicOperations_float
        AtomicOperations_complexdouble
        AtomicOperations_complexfloat
        AtomicViews
        Atomics
        BlockSizeDeduction
        Concepts
        Complex
        Crs
        DeepCopyAlignment
        ExecutionSpace
        FunctorAnalysis
        Init
        LocalDeepCopy
        MathematicalFunctions
        MDRange_a
        MDRange_b
        MDRange_c
        HostSharedPtr
        HostSharedPtrAccessOnDevice
        QuadPrecisionMath
<<<<<<< HEAD
        ExecSpacePartitioning
=======
        MathematicalSpecialFunctions
>>>>>>> 6146c29f
        )
      set(file ${dir}/Test${Tag}_${Name}.cpp)
      # Write to a temporary intermediate file and call configure_file to avoid
      # updating timestamps triggering unnecessary rebuilds on subsequent cmake runs.
      file(WRITE ${dir}/dummy.cpp
          "#include <Test${Tag}_Category.hpp>\n"
          "#include <Test${Name}.hpp>\n"
      )
      configure_file(${dir}/dummy.cpp ${file})
      list(APPEND ${Tag}_SOURCES1A ${file})
    endforeach()

    set(${Tag}_SOURCES1B)
    foreach(Name
        MDRange_d
        MDRange_e
        MDRange_f
        NumericTraits
        Other
        RangePolicy
        RangePolicyRequire
        Reductions
        Reducers_a
        Reducers_b
        Reducers_c
        Reducers_d
        Reductions_DeviceView
        Scan
        SharedAlloc
        ViewMapping_a
        )
      set(file ${dir}/Test${Tag}_${Name}.cpp)
      # Write to a temporary intermediate file and call configure_file to avoid
      # updating timestamps triggering unnecessary rebuilds on subsequent cmake runs.
      file(WRITE ${dir}/dummy.cpp
          "#include <Test${Tag}_Category.hpp>\n"
          "#include <Test${Name}.hpp>\n"
      )
      configure_file(${dir}/dummy.cpp ${file})
      list(APPEND ${Tag}_SOURCES1B ${file})
    endforeach()

    SET(${Tag}_SOURCES2A)
    foreach(Name
      TeamBasic
      TeamReductionScan
      TeamScan
      TeamScratch
      TeamTeamSize
      TeamVectorRange
      UniqueToken
      ViewAPI_a
      ViewAPI_b
      ViewAPI_c
      ViewAPI_d
      ViewAPI_e
      ViewCopy_a
      ViewCopy_b
      ViewLayoutStrideAssignment
      ViewMapping_b
      ViewMapping_subview
      ViewOfClass
      ViewResize
      View_64bit
      WorkGraph
      )
      set(file ${dir}/Test${Tag}_${Name}.cpp)
      # Write to a temporary intermediate file and call configure_file to avoid
      # updating timestamps triggering unnecessary rebuilds on subsequent cmake runs.
      file(WRITE ${dir}/dummy.cpp
          "#include <Test${Tag}_Category.hpp>\n"
          "#include <Test${Name}.hpp>\n"
      )
      configure_file(${dir}/dummy.cpp ${file})
      list(APPEND ${Tag}_SOURCES2A ${file})
    endforeach()

    set(TagHostAccessible ${Tag})
    if (Tag STREQUAL "Cuda")
      set(TagHostAccessible CudaUVM)
    elseif(Tag STREQUAL "HIP")
      set(TagHostAccessible HIPHostPinned)
    elseif(Tag STREQUAL "SYCL")
      set(TagHostAccessible SYCLSharedUSMSpace)
    endif()

    set(${Tag}_SOURCES2B)
    foreach(Name
      SubView_a
      SubView_b
      SubView_c01
      SubView_c02
      SubView_c03
      SubView_c04
      SubView_c05
      )
      set(file ${dir}/Test${Tag}_${Name}.cpp)
      # Write to a temporary intermediate file and call configure_file to avoid
      # updating timestamps triggering unnecessary rebuilds on subsequent cmake runs.
      file(WRITE ${dir}/dummy.cpp
          "#include <Test${TagHostAccessible}_Category.hpp>\n"
          "#include <Test${Name}.hpp>\n"
      )
      configure_file(${dir}/dummy.cpp ${file})
      list(APPEND ${Tag}_SOURCES2B ${file})
    endforeach()

    set(${Tag}_SOURCES2C)
    foreach(Name
      SubView_c06
      SubView_c07
      SubView_c08
      SubView_c09
      )
      set(file ${dir}/Test${Tag}_${Name}.cpp)
      # Write to a temporary intermediate file and call configure_file to avoid
      # updating timestamps triggering unnecessary rebuilds on subsequent cmake runs.
      file(WRITE ${dir}/dummy.cpp
          "#include <Test${TagHostAccessible}_Category.hpp>\n"
          "#include <Test${Name}.hpp>\n"
      )
      configure_file(${dir}/dummy.cpp ${file})
      list(APPEND ${Tag}_SOURCES2C ${file})
    endforeach()

    set(${Tag}_SOURCES2D)
    foreach(Name
      SubView_c10
      SubView_c11
      SubView_c12
      SubView_c13
      SubView_c14
      )
      set(file ${dir}/Test${Tag}_${Name}.cpp)
      # Write to a temporary intermediate file and call configure_file to avoid
      # updating timestamps triggering unnecessary rebuilds on subsequent cmake runs.
      file(WRITE ${dir}/dummy.cpp
          "#include <Test${TagHostAccessible}_Category.hpp>\n"
          "#include <Test${Name}.hpp>\n"
      )
      configure_file(${dir}/dummy.cpp ${file})
      list(APPEND ${Tag}_SOURCES2D ${file})
    endforeach()

    SET(${Tag}_SOURCES1 ${${Tag}_SOURCES1A} ${${Tag}_SOURCES1B})
    SET(${Tag}_SOURCES2 ${${Tag}_SOURCES2A} ${${Tag}_SOURCES2B} ${${Tag}_SOURCES2C} ${${Tag}_SOURCES2D})
    SET(${Tag}_SOURCES ${${Tag}_SOURCES1} ${${Tag}_SOURCES2})
  endif()
endforeach()

if(Kokkos_ENABLE_OPENMPTARGET)
  list(REMOVE_ITEM OpenMPTarget_SOURCES
    ${CMAKE_CURRENT_BINARY_DIR}/openmptarget/TestOpenMPTarget_AtomicOperations_complexfloat.cpp
    ${CMAKE_CURRENT_BINARY_DIR}/openmptarget/TestOpenMPTarget_AtomicOperations_complexdouble.cpp
    ${CMAKE_CURRENT_BINARY_DIR}/openmptarget/TestOpenMPTarget_Crs.cpp
    ${CMAKE_CURRENT_BINARY_DIR}/openmptarget/TestOpenMPTarget_LocalDeepCopy.cpp
    ${CMAKE_CURRENT_BINARY_DIR}/openmptarget/TestOpenMPTarget_Other.cpp
    ${CMAKE_CURRENT_BINARY_DIR}/openmptarget/TestOpenMPTarget_TeamReductionScan.cpp
    ${CMAKE_CURRENT_BINARY_DIR}/openmptarget/TestOpenMPTarget_TeamScan.cpp
    ${CMAKE_CURRENT_BINARY_DIR}/openmptarget/TestOpenMPTarget_ViewAPI_e.cpp
    ${CMAKE_CURRENT_BINARY_DIR}/openmptarget/TestOpenMPTarget_ViewCopy_a.cpp
    ${CMAKE_CURRENT_BINARY_DIR}/openmptarget/TestOpenMPTarget_ViewCopy_b.cpp
    ${CMAKE_CURRENT_BINARY_DIR}/openmptarget/TestOpenMPTarget_ViewMapping_subview.cpp
    ${CMAKE_CURRENT_BINARY_DIR}/openmptarget/TestOpenMPTarget_ViewOfClass.cpp
    ${CMAKE_CURRENT_BINARY_DIR}/openmptarget/TestOpenMPTarget_WorkGraph.cpp
    )
endif()

# FIXME_OPENMPTARGET - Comment non-passing tests with the NVIDIA HPC compiler nvc++
IF(KOKKOS_ENABLE_OPENMPTARGET
   AND (KOKKOS_CXX_COMPILER_ID STREQUAL PGI OR KOKKOS_CXX_COMPILER_ID STREQUAL NVHPC))
  list(REMOVE_ITEM OpenMPTarget_SOURCES
    ${CMAKE_CURRENT_BINARY_DIR}/openmptarget/TestOpenMPTarget_TeamTeamSize.cpp
    ${CMAKE_CURRENT_BINARY_DIR}/openmptarget/TestOpenMPTarget_Reductions_DeviceView.cpp
    ${CMAKE_CURRENT_BINARY_DIR}/openmptarget/TestOpenMPTarget_TeamVectorRange.cpp
    ${CMAKE_CURRENT_BINARY_DIR}/openmptarget/TestOpenMPTarget_UniqueToken.cpp
    ${CMAKE_CURRENT_BINARY_DIR}/openmptarget/TestOpenMPTarget_HostSharedPtr.cpp
    ${CMAKE_CURRENT_BINARY_DIR}/openmptarget/TestOpenMPTarget_HostSharedPtrAccessOnDevice.cpp
    ${CMAKE_CURRENT_BINARY_DIR}/openmptarget/TestOpenMPTarget_TeamScratch.cpp
    ${CMAKE_CURRENT_BINARY_DIR}/openmptarget/TestOpenMPTarget_TestScan.cpp
    ${CMAKE_CURRENT_BINARY_DIR}/openmptarget/TestOpenMPTarget_TestTeamScan.cpp
    ${CMAKE_CURRENT_BINARY_DIR}/openmptarget/TestOpenMPTarget_TestTeamReductionScan.cpp
    ${CMAKE_CURRENT_BINARY_DIR}/openmptarget/TestOpenMPTarget_Atomics.cpp
    ${CMAKE_CURRENT_BINARY_DIR}/openmptarget/TestOpenMPTarget_AtomicOperations.cpp
    ${CMAKE_CURRENT_BINARY_DIR}/openmptarget/TestOpenMPTarget_AtomicOperations_float.cpp
    ${CMAKE_CURRENT_BINARY_DIR}/openmptarget/TestOpenMPTarget_AtomicOperations_int.cpp
    ${CMAKE_CURRENT_BINARY_DIR}/openmptarget/TestOpenMPTarget_AtomicOperations_longint.cpp
    ${CMAKE_CURRENT_BINARY_DIR}/openmptarget/TestOpenMPTarget_AtomicOperations_longlongint.cpp
    ${CMAKE_CURRENT_BINARY_DIR}/openmptarget/TestOpenMPTarget_AtomicOperations_double.cpp
    ${CMAKE_CURRENT_BINARY_DIR}/openmptarget/TestOpenMPTarget_AtomicOperations_unsignedint.cpp
    ${CMAKE_CURRENT_BINARY_DIR}/openmptarget/TestOpenMPTarget_AtomicOperations_unsignedlongint.cpp
    ${CMAKE_CURRENT_BINARY_DIR}/openmptarget/TestOpenMPTarget_AtomicViews.cpp
    ${CMAKE_CURRENT_BINARY_DIR}/openmptarget/TestOpenMPTarget_BlockSizeDeduction.cpp
    ${CMAKE_CURRENT_BINARY_DIR}/openmptarget/TestOpenMPTarget_Reducers_a.cpp
    ${CMAKE_CURRENT_BINARY_DIR}/openmptarget/TestOpenMPTarget_Reducers_b.cpp
    ${CMAKE_CURRENT_BINARY_DIR}/openmptarget/TestOpenMPTarget_Reducers_c.cpp
    ${CMAKE_CURRENT_BINARY_DIR}/openmptarget/TestOpenMPTarget_Reducers_d.cpp
    ${CMAKE_CURRENT_BINARY_DIR}/openmptarget/TestOpenMPTarget_ViewMapping_b.cpp
    ${CMAKE_CURRENT_BINARY_DIR}/openmptarget/TestOpenMPTarget_TeamBasic.cpp
    ${CMAKE_CURRENT_BINARY_DIR}/openmptarget/TestOpenMPTarget_Scan.cpp
    ${CMAKE_CURRENT_BINARY_DIR}/openmptarget/TestOpenMPTarget_NumericTraits.cpp
    ${CMAKE_CURRENT_BINARY_DIR}/openmptarget/TestOpenMPTarget_DeepCopyAlignment.cpp
    ${CMAKE_CURRENT_BINARY_DIR}/openmptarget/TestOpenMPTarget_MathematicalFunctions.cpp
    ${CMAKE_CURRENT_BINARY_DIR}/openmptarget/TestOpenMPTarget_SubView_b.cpp
    ${CMAKE_CURRENT_BINARY_DIR}/openmptarget/TestOpenMPTarget_SubView_c01.cpp
    ${CMAKE_CURRENT_BINARY_DIR}/openmptarget/TestOpenMPTarget_SubView_c02.cpp
    ${CMAKE_CURRENT_BINARY_DIR}/openmptarget/TestOpenMPTarget_SubView_c03.cpp
    ${CMAKE_CURRENT_BINARY_DIR}/openmptarget/TestOpenMPTarget_SubView_c04.cpp
    ${CMAKE_CURRENT_BINARY_DIR}/openmptarget/TestOpenMPTarget_SubView_c05.cpp
    ${CMAKE_CURRENT_BINARY_DIR}/openmptarget/TestOpenMPTarget_SubView_c06.cpp
    ${CMAKE_CURRENT_BINARY_DIR}/openmptarget/TestOpenMPTarget_SubView_c07.cpp
    ${CMAKE_CURRENT_BINARY_DIR}/openmptarget/TestOpenMPTarget_SubView_c08.cpp
    ${CMAKE_CURRENT_BINARY_DIR}/openmptarget/TestOpenMPTarget_SubView_c09.cpp
    ${CMAKE_CURRENT_BINARY_DIR}/openmptarget/TestOpenMPTarget_SubView_c10.cpp
    ${CMAKE_CURRENT_BINARY_DIR}/openmptarget/TestOpenMPTarget_SubView_c11.cpp
    ${CMAKE_CURRENT_BINARY_DIR}/openmptarget/TestOpenMPTarget_SubView_c12.cpp
    ${CMAKE_CURRENT_BINARY_DIR}/openmptarget/TestOpenMPTarget_SubView_c13.cpp
    ${CMAKE_CURRENT_BINARY_DIR}/openmptarget/TestOpenMPTarget_MDRange_a.cpp
    ${CMAKE_CURRENT_BINARY_DIR}/openmptarget/TestOpenMPTarget_MDRange_b.cpp
    ${CMAKE_CURRENT_BINARY_DIR}/openmptarget/TestOpenMPTarget_MDRange_c.cpp
    ${CMAKE_CURRENT_BINARY_DIR}/openmptarget/TestOpenMPTarget_MDRange_d.cpp
    ${CMAKE_CURRENT_BINARY_DIR}/openmptarget/TestOpenMPTarget_ViewAPI_a.cpp
    ${CMAKE_CURRENT_BINARY_DIR}/openmptarget/TestOpenMPTarget_ViewAPI_b.cpp
    ${CMAKE_CURRENT_BINARY_DIR}/openmptarget/TestOpenMPTarget_ViewAPI_c.cpp
    ${CMAKE_CURRENT_BINARY_DIR}/openmptarget/TestOpenMPTarget_ViewAPI_d.cpp
    ${CMAKE_CURRENT_BINARY_DIR}/openmptarget/TestOpenMPTarget_ViewAPI_f.cpp
    ${CMAKE_CURRENT_BINARY_DIR}/openmptarget/TestOpenMPTarget_ViewResize.cpp
    ${CMAKE_CURRENT_BINARY_DIR}/openmptarget/TestOpenMPTarget_RangePolicyRequire.cpp
    ${CMAKE_CURRENT_BINARY_DIR}/openmptarget/TestOpenMPTarget_RangePolicy.cpp
    ${CMAKE_CURRENT_SOURCE_DIR}/default/TestDefaultDeviceType_a1.cpp
    ${CMAKE_CURRENT_SOURCE_DIR}/default/TestDefaultDeviceType_b1.cpp
    )
endif()

if(Kokkos_ENABLE_SERIAL)
  KOKKOS_ADD_EXECUTABLE_AND_TEST(
    UnitTest_Serial1
    SOURCES
    UnitTestMainInit.cpp
    ${Serial_SOURCES1}
    serial/TestSerial_Task.cpp
  )
  KOKKOS_ADD_EXECUTABLE_AND_TEST(
    UnitTest_Serial2
    SOURCES
    UnitTestMainInit.cpp
    ${Serial_SOURCES2}
  )
  KOKKOS_ADD_EXECUTABLE_AND_TEST(
    UnitTest_SerialGraph
    SOURCES
    UnitTestMainInit.cpp
    serial/TestSerial_Graph.cpp
  )
endif()

if(Kokkos_ENABLE_PTHREAD)
  KOKKOS_ADD_EXECUTABLE_AND_TEST(
    UnitTest_Threads
    SOURCES ${Threads_SOURCES}
    UnitTestMainInit.cpp
  )
endif()

if (Kokkos_ENABLE_OPENMP)
  set(OpenMP_EXTRA_SOURCES
    openmp/TestOpenMP_Task.cpp
  )
  if (Kokkos_ENABLE_DEPRECATED_CODE_3)
    list(APPEND OpenMP_EXTRA_SOURCES openmp/TestOpenMP_Task.cpp)
  endif ()
  KOKKOS_ADD_EXECUTABLE_AND_TEST(
    UnitTest_OpenMP
    SOURCES
    UnitTestMainInit.cpp
    ${OpenMP_SOURCES}
    ${OpenMP_EXTRA_SOURCES}
  )
  KOKKOS_ADD_EXECUTABLE_AND_TEST(
    UnitTest_OpenMPInterOp
    SOURCES
      UnitTestMain.cpp
      openmp/TestOpenMP_InterOp.cpp
  )
  KOKKOS_ADD_EXECUTABLE_AND_TEST(
    UnitTest_OpenMPGraph
    SOURCES
      UnitTestMainInit.cpp
      openmp/TestOpenMP_Graph.cpp
  )
endif()

if(Kokkos_ENABLE_HPX)
  KOKKOS_ADD_EXECUTABLE_AND_TEST(
    UnitTest_HPX
    SOURCES
      UnitTestMainInit.cpp
      ${HPX_SOURCES}
      hpx/TestHPX_Task.cpp
  )
  KOKKOS_ADD_EXECUTABLE_AND_TEST(
    UnitTest_HPXInterOp
    SOURCES
      UnitTestMain.cpp
      hpx/TestHPX_InterOp.cpp
  )
  KOKKOS_ADD_EXECUTABLE_AND_TEST(
    UnitTest_HPX_IndependentInstances
    SOURCES
      UnitTestMain.cpp
      hpx/TestHPX_IndependentInstances.cpp
  )
  KOKKOS_ADD_EXECUTABLE_AND_TEST(
    UnitTest_HPX_IndependentInstancesDelayedExecution
    SOURCES
      UnitTestMain.cpp
      hpx/TestHPX_IndependentInstancesDelayedExecution.cpp
  )
  KOKKOS_ADD_EXECUTABLE_AND_TEST(
    UnitTest_HPX_IndependentInstancesInstanceIds
    SOURCES
      UnitTestMain.cpp
      hpx/TestHPX_IndependentInstancesInstanceIds.cpp
  )
  KOKKOS_ADD_EXECUTABLE_AND_TEST(
    UnitTest_HPX_IndependentInstancesRefCounting
    SOURCES
      UnitTestMain.cpp
      hpx/TestHPX_IndependentInstancesRefCounting.cpp
  )
endif()

if(Kokkos_ENABLE_OPENMPTARGET)
  KOKKOS_ADD_EXECUTABLE_AND_TEST(
    UnitTest_OpenMPTarget
    SOURCES
    UnitTestMainInit.cpp
    ${OpenMPTarget_SOURCES}
  )
endif()

if(Kokkos_ENABLE_CUDA)
    KOKKOS_ADD_EXECUTABLE_AND_TEST(
    UnitTest_Cuda1
    SOURCES
      UnitTestMainInit.cpp
      ${Cuda_SOURCES1}
    )

    KOKKOS_ADD_EXECUTABLE_AND_TEST(
    UnitTest_Cuda2
    SOURCES
      UnitTestMainInit.cpp
      ${Cuda_SOURCES2}
    )

    KOKKOS_ADD_EXECUTABLE_AND_TEST(
    UnitTest_Cuda3
    SOURCES
      UnitTestMainInit.cpp
      cuda/TestCuda_Task.cpp
      cuda/TestCuda_TeamScratchStreams.cpp
      cuda/TestCudaHostPinned_SharedAlloc.cpp
      cuda/TestCudaHostPinned_ViewAPI_a.cpp
      cuda/TestCudaHostPinned_ViewAPI_b.cpp
      cuda/TestCudaHostPinned_ViewAPI_c.cpp
      cuda/TestCudaHostPinned_ViewAPI_d.cpp
      cuda/TestCudaHostPinned_ViewAPI_e.cpp
      cuda/TestCudaHostPinned_ViewCopy_a.cpp
      cuda/TestCudaHostPinned_ViewCopy_b.cpp
      cuda/TestCudaHostPinned_ViewMapping_a.cpp
      cuda/TestCudaHostPinned_ViewMapping_b.cpp
      cuda/TestCudaHostPinned_ViewMapping_subview.cpp
      cuda/TestCudaUVM_SharedAlloc.cpp
      cuda/TestCudaUVM_ViewAPI_a.cpp
      cuda/TestCudaUVM_ViewAPI_b.cpp
      cuda/TestCudaUVM_ViewAPI_c.cpp
      cuda/TestCudaUVM_ViewAPI_d.cpp
      cuda/TestCudaUVM_ViewAPI_e.cpp
      cuda/TestCudaUVM_ViewCopy_a.cpp
      cuda/TestCudaUVM_ViewCopy_b.cpp
      cuda/TestCudaUVM_ViewMapping_a.cpp
      cuda/TestCudaUVM_ViewMapping_b.cpp
      cuda/TestCudaUVM_ViewMapping_subview.cpp
      cuda/TestCuda_Spaces.cpp
  )

    KOKKOS_ADD_EXECUTABLE_AND_TEST(
    UnitTest_CudaTimingBased
    SOURCES
      UnitTestMainInit.cpp
      cuda/TestCuda_DebugSerialExecution.cpp
      cuda/TestCuda_DebugPinUVMSpace.cpp
  )

  KOKKOS_ADD_EXECUTABLE_AND_TEST(
    UnitTest_CudaInterOpInit
    SOURCES
      UnitTestMain.cpp
      cuda/TestCuda_InterOp_Init.cpp
  )
  KOKKOS_ADD_EXECUTABLE_AND_TEST(
    UnitTest_CudaInterOpStreams
    SOURCES
      UnitTestMain.cpp
      cuda/TestCuda_InterOp_Streams.cpp
  )
  KOKKOS_ADD_EXECUTABLE_AND_TEST(
    UnitTest_CudaGraph
    SOURCES
      UnitTestMainInit.cpp
      cuda/TestCuda_Graph.cpp
  )
endif()

if(Kokkos_ENABLE_HIP)
  KOKKOS_ADD_EXECUTABLE_AND_TEST(
    UnitTest_HIP
    SOURCES
      UnitTestMainInit.cpp
      ${HIP_SOURCES}
      hip/TestHIP_ScanUnit.cpp
      hip/TestHIP_TeamScratchStreams.cpp
      hip/TestHIPHostPinned_ViewAPI_a.cpp
      hip/TestHIPHostPinned_ViewAPI_b.cpp
      hip/TestHIPHostPinned_ViewAPI_c.cpp
      hip/TestHIPHostPinned_ViewAPI_d.cpp
      hip/TestHIPHostPinned_ViewAPI_e.cpp
      hip/TestHIPHostPinned_ViewCopy_a.cpp
      hip/TestHIPHostPinned_ViewCopy_b.cpp
      hip/TestHIPHostPinned_ViewMapping_a.cpp
      hip/TestHIPHostPinned_ViewMapping_b.cpp
      hip/TestHIPHostPinned_ViewMapping_subview.cpp
      hip/TestHIP_AsyncLauncher.cpp
  )
  KOKKOS_ADD_EXECUTABLE_AND_TEST(
    UnitTest_HIPInterOpInit
    SOURCES
      UnitTestMain.cpp
      hip/TestHIP_InterOp_Init.cpp
  )
  KOKKOS_ADD_EXECUTABLE_AND_TEST(
    UnitTest_HIPInterOpStreams
    SOURCES
      UnitTestMain.cpp
      hip/TestHIP_InterOp_Streams.cpp
  )
endif()

if(Kokkos_ENABLE_SYCL)
  list(REMOVE_ITEM SYCL_SOURCES1A
       # FIXME_SYCL atomic_fetch_oper for large types to be implemented
       ${CMAKE_CURRENT_BINARY_DIR}/sycl/TestSYCL_AtomicOperations_complexdouble.cpp
  )

  list(REMOVE_ITEM SYCL_SOURCES2A
       ${CMAKE_CURRENT_BINARY_DIR}/sycl/TestSYCL_WorkGraph.cpp
  )

  KOKKOS_ADD_EXECUTABLE_AND_TEST(
    UnitTest_SYCL1A
    SOURCES
      UnitTestMainInit.cpp
      ${SYCL_SOURCES1A}
  )

  KOKKOS_ADD_EXECUTABLE_AND_TEST(
    UnitTest_SYCL1B
    SOURCES
      UnitTestMainInit.cpp
      ${SYCL_SOURCES1B}
  )

  KOKKOS_ADD_EXECUTABLE_AND_TEST(
    UnitTest_SYCL2A
    SOURCES
      UnitTestMainInit.cpp
      ${SYCL_SOURCES2A}
  )

  KOKKOS_ADD_EXECUTABLE_AND_TEST(
    UnitTest_SYCL2B
    SOURCES
      UnitTestMainInit.cpp
      ${SYCL_SOURCES2B}
  )

  KOKKOS_ADD_EXECUTABLE_AND_TEST(
    UnitTest_SYCL2C
    SOURCES
      UnitTestMainInit.cpp
      ${SYCL_SOURCES2C}
  )

 KOKKOS_ADD_EXECUTABLE_AND_TEST(
    UnitTest_SYCL2D
    SOURCES
      UnitTestMainInit.cpp
      ${SYCL_SOURCES2D}
  )
 KOKKOS_ADD_EXECUTABLE_AND_TEST(
    UnitTest_SYCLInterOpInit
    SOURCES
      UnitTestMain.cpp
      sycl/TestSYCL_InterOp_Init.cpp
  )
  KOKKOS_ADD_EXECUTABLE_AND_TEST(
    UnitTest_SYCLInterOpInit_Context
    SOURCES
    UnitTestMainInit.cpp
      sycl/TestSYCL_InterOp_Init_Context.cpp
  )
  KOKKOS_ADD_EXECUTABLE_AND_TEST(
    UnitTest_SYCLInterOpStreams
    SOURCES
      UnitTestMain.cpp
     sycl/TestSYCL_InterOp_Streams.cpp
  )
endif()

# FIXME_OPENMPTARGET - Comment non-passing tests with the NVIDIA HPC compiler nvc++
if (KOKKOS_ENABLE_OPENMPTARGET
    AND (KOKKOS_CXX_COMPILER_ID STREQUAL PGI OR KOKKOS_CXX_COMPILER_ID STREQUAL NVHPC))
  SET(DEFAULT_DEVICE_SOURCES
    UnitTestMainInit.cpp
    default/TestDefaultDeviceType.cpp
  )
else()
  SET(DEFAULT_DEVICE_SOURCES
    UnitTestMainInit.cpp
    default/TestDefaultDeviceType.cpp
    default/TestDefaultDeviceType_a1.cpp
    default/TestDefaultDeviceType_b1.cpp
    default/TestDefaultDeviceType_c1.cpp
    default/TestDefaultDeviceType_a2.cpp
    default/TestDefaultDeviceType_b2.cpp
    default/TestDefaultDeviceType_c2.cpp
    default/TestDefaultDeviceType_a3.cpp
    default/TestDefaultDeviceType_b3.cpp
    default/TestDefaultDeviceType_c3.cpp
    default/TestDefaultDeviceType_d.cpp
    default/TestDefaultDeviceTypeResize.cpp
  )
endif()

KOKKOS_ADD_EXECUTABLE_AND_TEST(
  UnitTest_Default
  SOURCES ${DEFAULT_DEVICE_SOURCES}
)

KOKKOS_ADD_EXECUTABLE_AND_TEST(
  UnitTest_PushFinalizeHook
  SOURCES
    UnitTest_PushFinalizeHook.cpp
)

# This test is intended for development and debugging by putting code
# into TestDefaultDeviceDevelop.cpp. By default its empty.
KOKKOS_ADD_EXECUTABLE_AND_TEST(
  UnitTest_Develop
  SOURCES
    UnitTestMainInit.cpp
    default/TestDefaultDeviceDevelop.cpp
)

# This test is special, because it passes exactly when it prints the
# message "PASSED: I am the custom std::terminate handler.", AND calls
# std::terminate.  This means that we can't use
# KOKKOS_ADD_EXECUTABLE_AND_TEST.  See GitHub issue #2147.

KOKKOS_ADD_TEST_EXECUTABLE( push_finalize_hook_terminate
  SOURCES UnitTest_PushFinalizeHook_terminate.cpp
)

KOKKOS_ADD_ADVANCED_TEST( UnitTest_PushFinalizeHook_terminate
  TEST_0
    EXEC push_finalize_hook_terminate
    NUM_MPI_PROCS 1
    PASS_REGULAR_EXPRESSION
      "PASSED: I am the custom std::terminate handler."
    ALWAYS_FAIL_ON_ZERO_RETURN
)

  if(KOKKOS_ENABLE_TUNING)
    KOKKOS_ADD_EXECUTABLE_AND_TEST(
      UnitTest_TuningBuiltins
      SOURCES
      tools/TestBuiltinTuners.cpp
    )
    KOKKOS_ADD_EXECUTABLE_AND_TEST(
      UnitTest_TuningBasics
      SOURCES
        tools/TestTuning.cpp
    )
    KOKKOS_ADD_EXECUTABLE_AND_TEST(
      UnitTest_CategoricalTuner
      SOURCES
      tools/TestCategoricalTuner.cpp
    )
  endif()
  if(NOT Kokkos_ENABLE_OPENMPTARGET)
  KOKKOS_ADD_EXECUTABLE_AND_TEST(
    UnitTest_LogicalSpaces
    SOURCES
      tools/TestLogicalSpaces.cpp
  )
  endif()
  if(KOKKOS_ENABLE_LIBDL)

    KOKKOS_ADD_TEST_LIBRARY(
      kokkosprinter-tool SHARED
      SOURCES tools/printing-tool.cpp
    )

    if((NOT (Kokkos_ENABLE_CUDA AND WIN32)) AND (NOT ("${KOKKOS_CXX_COMPILER_ID}" STREQUAL "Fujitsu")))
      TARGET_COMPILE_FEATURES(kokkosprinter-tool PUBLIC cxx_std_14)
    endif()

    KOKKOS_ADD_TEST_EXECUTABLE(
      ProfilingAllCalls
      tools/TestAllCalls.cpp
    )

    set(ADDRESS_REGEX "0x[0-9a-f]*")
    set(MEMSPACE_REGEX "[HC][ou][sd][ta][a-zA-Z]*")
    set(SIZE_REGEX "[0-9]*")
    set(SKIP_SCRATCH_INITIALIZATION_REGEX ".*")

    # check help works via environment variable
    KOKKOS_ADD_TEST(
      SKIP_TRIBITS
      NAME ProfilingTestLibraryLoadHelp
      EXE  ProfilingAllCalls
      TOOL kokkosprinter-tool
      ARGS --kokkos-tools-help
      PASS_REGULAR_EXPRESSION
        "kokkosp_init_library::kokkosp_print_help:KokkosCore_ProfilingAllCalls::kokkosp_finalize_library::")

    # check help works via direct library specification
    KOKKOS_ADD_TEST(
      SKIP_TRIBITS
      NAME ProfilingTestLibraryCmdLineHelp
      EXE  ProfilingAllCalls
      ARGS --kokkos-tools-help
           --kokkos-tools-library=$<TARGET_FILE:kokkosprinter-tool>
      PASS_REGULAR_EXPRESSION
        "kokkosp_init_library::kokkosp_print_help:KokkosCore_ProfilingAllCalls::kokkosp_finalize_library::")

    KOKKOS_ADD_TEST(
      SKIP_TRIBITS
      NAME ProfilingTestLibraryLoad
      EXE  ProfilingAllCalls
      TOOL kokkosprinter-tool
      ARGS --kokkos-tools-args="-c test delimit"
      PASS_REGULAR_EXPRESSION "kokkosp_init_library::kokkosp_parse_args:4:KokkosCore_ProfilingAllCalls:-c:test:delimit::.*::kokkosp_allocate_data:${MEMSPACE_REGEX}:source:${ADDRESS_REGEX}:40::kokkosp_begin_parallel_for:Kokkos::View::initialization [[]source]:0:0::kokkosp_end_parallel_for:0::kokkosp_allocate_data:${MEMSPACE_REGEX}:destination:${ADDRESS_REGEX}:40::kokkosp_begin_parallel_for:Kokkos::View::initialization [[]destination]:0:0::kokkosp_end_parallel_for:0::kokkosp_begin_deep_copy:${MEMSPACE_REGEX}:destination:${ADDRESS_REGEX}:${MEMSPACE_REGEX}:source:${ADDRESS_REGEX}:40::kokkosp_end_deep_copy::kokkosp_begin_parallel_for:parallel_for:${SIZE_REGEX}:0::kokkosp_end_parallel_for:0::kokkosp_begin_parallel_reduce:parallel_reduce:${SIZE_REGEX}:1${SKIP_SCRATCH_INITIALIZATION_REGEX}::kokkosp_end_parallel_reduce:1::kokkosp_begin_parallel_scan:parallel_scan:${SIZE_REGEX}:2::kokkosp_end_parallel_scan:2::kokkosp_push_profile_region:push_region::kokkosp_pop_profile_region::kokkosp_create_profile_section:created_section:3::kokkosp_start_profile_section:3::kokkosp_stop_profile_section:3::kokkosp_destroy_profile_section:3::kokkosp_profile_event:profiling_event::kokkosp_declare_metadata:dogs:good::kokkosp_deallocate_data:${MEMSPACE_REGEX}:destination:${ADDRESS_REGEX}:40::kokkosp_deallocate_data:${MEMSPACE_REGEX}:source:${ADDRESS_REGEX}:40::kokkosp_finalize_library::"
    )

    # Above will test that leading/trailing quotes are stripped bc ctest cmd args is:
    #       "--kokkos-tools-args="-c test delimit""
    # The bracket argument syntax: [=[ and ]=] used below ensures it is treated as
    # a single argument:
    #       "--kokkos-tools-args=-c test delimit"
    #
    # https://cmake.org/cmake/help/latest/manual/cmake-language.7.html#bracket-argument
    #
    KOKKOS_ADD_TEST(
      SKIP_TRIBITS
      NAME ProfilingTestLibraryCmdLine
      EXE  ProfilingAllCalls
      ARGS [=[--kokkos-tools-args=-c test delimit]=]
            --kokkos-tools-library=$<TARGET_FILE:kokkosprinter-tool>
      PASS_REGULAR_EXPRESSION "kokkosp_init_library::kokkosp_parse_args:4:KokkosCore_ProfilingAllCalls:-c:test:delimit::.*::kokkosp_allocate_data:${MEMSPACE_REGEX}:source:${ADDRESS_REGEX}:40::kokkosp_begin_parallel_for:Kokkos::View::initialization [[]source]:0:0::kokkosp_end_parallel_for:0::kokkosp_allocate_data:${MEMSPACE_REGEX}:destination:${ADDRESS_REGEX}:40::kokkosp_begin_parallel_for:Kokkos::View::initialization [[]destination]:0:0::kokkosp_end_parallel_for:0::kokkosp_begin_deep_copy:${MEMSPACE_REGEX}:destination:${ADDRESS_REGEX}:${MEMSPACE_REGEX}:source:${ADDRESS_REGEX}:40::kokkosp_end_deep_copy::kokkosp_begin_parallel_for:parallel_for:${SIZE_REGEX}:0::kokkosp_end_parallel_for:0::kokkosp_begin_parallel_reduce:parallel_reduce:${SIZE_REGEX}:1${SKIP_SCRATCH_INITIALIZATION_REGEX}::kokkosp_end_parallel_reduce:1::kokkosp_begin_parallel_scan:parallel_scan:${SIZE_REGEX}:2::kokkosp_end_parallel_scan:2::kokkosp_push_profile_region:push_region::kokkosp_pop_profile_region::kokkosp_create_profile_section:created_section:3::kokkosp_start_profile_section:3::kokkosp_stop_profile_section:3::kokkosp_destroy_profile_section:3::kokkosp_profile_event:profiling_event::kokkosp_declare_metadata:dogs:good::kokkosp_deallocate_data:${MEMSPACE_REGEX}:destination:${ADDRESS_REGEX}:40::kokkosp_deallocate_data:${MEMSPACE_REGEX}:source:${ADDRESS_REGEX}:40::kokkosp_finalize_library::"
    )
  endif() #KOKKOS_ENABLE_LIBDL
if(NOT KOKKOS_HAS_TRILINOS)
KOKKOS_ADD_TEST_EXECUTABLE(
  StackTraceTestExec
  SOURCES
    TestStackTrace.cpp
    TestStackTrace_f0.cpp
    TestStackTrace_f1.cpp
    TestStackTrace_f2.cpp
    TestStackTrace_f3.cpp
    TestStackTrace_f4.cpp
)
# We need -rdynamic on GNU platforms for the stacktrace functionality
# to work correctly with shared libraries
KOKKOS_SET_EXE_PROPERTY(StackTraceTestExec ENABLE_EXPORTS ON)

KOKKOS_ADD_TEST( NAME UnitTest_StackTraceTest
                 EXE  StackTraceTestExec
                 FAIL_REGULAR_EXPRESSION "FAILED"
               )
endif()

foreach(INITTESTS_NUM RANGE 1 18)
KOKKOS_ADD_EXECUTABLE_AND_TEST(
  UnitTest_DefaultInit_${INITTESTS_NUM}
  SOURCES UnitTestMain.cpp default/TestDefaultDeviceTypeInit_${INITTESTS_NUM}.cpp
)
endforeach(INITTESTS_NUM)

if (KOKKOS_ENABLE_HWLOC)
KOKKOS_ADD_EXECUTABLE_AND_TEST(
  UnitTest_HWLOC
  SOURCES UnitTestMain.cpp  TestHWLOC.cpp
)
endif()

FUNCTION (KOKKOS_ADD_INCREMENTAL_TEST DEVICE)
  KOKKOS_OPTION( ${DEVICE}_EXCLUDE_TESTS "" STRING "Incremental test exclude list" )
  # Add unit test main
  SET(${DEVICE}_SOURCES ${CMAKE_CURRENT_SOURCE_DIR}/UnitTestMainInit.cpp)

  # Iterate over incremental tests in directory

  APPEND_GLOB(INCREMENTAL_FILE_LIST ${CMAKE_CURRENT_SOURCE_DIR}/incremental/*.hpp)

  SET(DEVICE_NAME ${KOKKOS_${DEVICE}_NAME})
  FOREACH (CURRENT_FILE_PATH ${INCREMENTAL_FILE_LIST})
    GET_FILENAME_COMPONENT( CURRENT_FILE_NAME ${CURRENT_FILE_PATH} NAME )
    STRING (REPLACE ".hpp" "" CURRENT_TEST_NAME ${CURRENT_FILE_NAME})
    IF (NOT CURRENT_TEST_NAME IN_LIST Kokkos_${DEVICE}_EXCLUDE_TESTS)
       SET (CURRENT_TEST_OUTPUT_FILENAME ${CURRENT_TEST_NAME}_${DEVICE})
       FILE( STRINGS ${CURRENT_FILE_PATH} CURRENT_REQUIRED_FEATURE_LINE REGEX "Kokkos_Feature_Level_Required" )
       # From each test get level implementation required
       STRING( REGEX REPLACE ".*Kokkos_Feature_Level_Required:" "" CURRENT_REQUIRED_FEATURE_LEVEL ${CURRENT_REQUIRED_FEATURE_LINE} )
       # Cross-reference list of dependencies with selected feature list > matching feature test files are added to test applications
       IF (KOKKOS_${DEVICE}_FEATURE_LEVEL GREATER_EQUAL CURRENT_REQUIRED_FEATURE_LEVEL)
          CONFIGURE_FILE (IncrementalTest.cpp.in ${CMAKE_BINARY_DIR}/core/unit_test/generated/${CURRENT_TEST_OUTPUT_FILENAME}.cpp )
          SET(${DEVICE}_SOURCES ${${DEVICE}_SOURCES}; ${CMAKE_BINARY_DIR}/core/unit_test/generated/${CURRENT_TEST_OUTPUT_FILENAME}.cpp)
       ENDIF()
     ENDIF()
  ENDFOREACH()

  STRING(TOUPPER ${DEVICE} UC_DEVICE)

  KOKKOS_OPTION (
    ENABLE_${UC_DEVICE} ON BOOL "ENABLE ${UC_DEVICE}"
  )

  KOKKOS_ADD_EXECUTABLE_AND_TEST(
    IncrementalTest_${DEVICE}
    SOURCES ${${DEVICE}_SOURCES}
  )

  SET(EXE_NAME ${PACKAGE_NAME}_IncrementalTest_${DEVICE})
  # Check that the target was actually created because in a TribITS build
  # where only tests marked as PERFORMANCE enabled it would not be.
  IF(TARGET ${EXE_NAME})
    TARGET_INCLUDE_DIRECTORIES(${EXE_NAME} PUBLIC ${CMAKE_CURRENT_SOURCE_DIR}/incremental )
  ENDIF()

ENDFUNCTION()

FOREACH (DEVICE ${KOKKOS_ENABLED_DEVICES})
  KOKKOS_ADD_INCREMENTAL_TEST(${DEVICE})
ENDFOREACH()

KOKKOS_ADD_EXECUTABLE_AND_TEST(
  UnitTest_CTestDevice
  SOURCES UnitTestMain.cpp  TestCTestDevice.cpp
)

KOKKOS_ADD_EXECUTABLE_AND_TEST(
  UnitTest_CMakePassCmdLineArgs
  SOURCES UnitTest_CMakePassCmdLineArgs.cpp
  ARGS "one 2 THREE"
)

if (KOKKOS_ENABLE_HEADER_SELF_CONTAINMENT_TESTS AND NOT KOKKOS_HAS_TRILINOS)
  add_subdirectory(headers_self_contained)
endif()<|MERGE_RESOLUTION|>--- conflicted
+++ resolved
@@ -124,11 +124,8 @@
         HostSharedPtr
         HostSharedPtrAccessOnDevice
         QuadPrecisionMath
-<<<<<<< HEAD
         ExecSpacePartitioning
-=======
         MathematicalSpecialFunctions
->>>>>>> 6146c29f
         )
       set(file ${dir}/Test${Tag}_${Name}.cpp)
       # Write to a temporary intermediate file and call configure_file to avoid
