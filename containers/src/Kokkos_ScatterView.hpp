--- conflicted
+++ resolved
@@ -626,11 +626,7 @@
 
 template <typename ExecSpace, typename ValueType, typename OpTag>
 struct ReduceDuplicatesBase {
-<<<<<<< HEAD
-  typedef ReduceDuplicates<ExecSpace, ValueType, OpTag> Derived;
-=======
-  using Derived = ReduceDuplicates<ExecSpace, ValueType, Op>;
->>>>>>> 1b1752e7
+  using Derived = ReduceDuplicates<ExecSpace, ValueType, OpTag>;
   ValueType const* src;
   ValueType* dst;
   size_t stride;
@@ -661,13 +657,8 @@
  * that the reduction operation can be accessed via the update(rhs) function */
 template <typename ExecSpace, typename ValueType, typename OpTag>
 struct ReduceDuplicates
-<<<<<<< HEAD
     : public ReduceDuplicatesBase<ExecSpace, ValueType, OpTag> {
-  typedef ReduceDuplicatesBase<ExecSpace, ValueType, OpTag> Base;
-=======
-    : public ReduceDuplicatesBase<ExecSpace, ValueType, Op> {
-  using Base = ReduceDuplicatesBase<ExecSpace, ValueType, Op>;
->>>>>>> 1b1752e7
+  using Base = ReduceDuplicatesBase<ExecSpace, ValueType, OpTag>;
   ReduceDuplicates(ValueType const* src_in, ValueType* dst_in, size_t stride_in,
                    size_t start_in, size_t n_in, std::string const& name)
       : Base(src_in, dst_in, stride_in, start_in, n_in, name) {}
@@ -686,11 +677,7 @@
 
 template <typename ExecSpace, typename ValueType, typename OpTag>
 struct ResetDuplicatesBase {
-<<<<<<< HEAD
-  typedef ResetDuplicates<ExecSpace, ValueType, OpTag> Derived;
-=======
-  using Derived = ResetDuplicates<ExecSpace, ValueType, Op>;
->>>>>>> 1b1752e7
+  using Derived = ResetDuplicates<ExecSpace, ValueType, OpTag>;
   ValueType* data;
   ResetDuplicatesBase(ValueType* data_in, size_t size_in,
                       std::string const& name)
@@ -714,16 +701,10 @@
 /* ResetDuplicates -- Perform reset on destination array
  *    Use ScatterValue<> specific to operation to wrap destination array so that
  *    the reset operation can be accessed via the reset() function */
-<<<<<<< HEAD
 template <typename ExecSpace, typename ValueType, typename OpTag>
 struct ResetDuplicates
     : public ResetDuplicatesBase<ExecSpace, ValueType, OpTag> {
-  typedef ResetDuplicatesBase<ExecSpace, ValueType, OpTag> Base;
-=======
-template <typename ExecSpace, typename ValueType, int Op>
-struct ResetDuplicates : public ResetDuplicatesBase<ExecSpace, ValueType, Op> {
-  using Base = ResetDuplicatesBase<ExecSpace, ValueType, Op>;
->>>>>>> 1b1752e7
+  using Base = ResetDuplicatesBase<ExecSpace, ValueType, OpTag>;
   ResetDuplicates(ValueType* data_in, size_t size_in, std::string const& name)
       : Base(data_in, size_in, name) {}
   KOKKOS_FORCEINLINE_FUNCTION void operator()(size_t i) const {
@@ -764,13 +745,12 @@
 class ScatterView<DataType, Layout, DeviceType, OpTag, ScatterNonDuplicatedTag,
                   ContributionTag> {
  public:
-<<<<<<< HEAD
-  using execution_space = typename DeviceType::execution_space;
-  using memory_space    = typename DeviceType::memory_space;
-  using device_type     = Kokkos::Device<execution_space, memory_space>;
-  typedef Kokkos::View<DataType, Layout, device_type> original_view_type;
-  typedef typename original_view_type::value_type original_value_type;
-  typedef typename original_view_type::reference_type original_reference_type;
+  using execution_space         = typename DeviceType::execution_space;
+  using memory_space            = typename DeviceType::memory_space;
+  using device_type             = Kokkos::Device<execution_space, memory_space>;
+  using original_view_type      = Kokkos::View<DataType, Layout, device_type>;
+  using original_value_type     = typename original_view_type::value_type;
+  using original_reference_type = typename original_view_type::reference_type;
   friend class ScatterAccess<DataType, OpTag, DeviceType, Layout,
                              ScatterNonDuplicatedTag, ContributionTag,
                              ScatterNonAtomicTag>;
@@ -778,20 +758,6 @@
                              ScatterNonDuplicatedTag, ContributionTag,
                              ScatterAtomicTag>;
   template <class, class, class, class, class, class>
-=======
-  using execution_space         = typename DeviceType::execution_space;
-  using memory_space            = typename DeviceType::memory_space;
-  using device_type             = Kokkos::Device<execution_space, memory_space>;
-  using original_view_type      = Kokkos::View<DataType, Layout, device_type>;
-  using original_value_type     = typename original_view_type::value_type;
-  using original_reference_type = typename original_view_type::reference_type;
-  friend class ScatterAccess<DataType, Op, DeviceType, Layout,
-                             ScatterNonDuplicated, contribution,
-                             ScatterNonAtomic>;
-  friend class ScatterAccess<DataType, Op, DeviceType, Layout,
-                             ScatterNonDuplicated, contribution, ScatterAtomic>;
-  template <class, class, class, int, int, int>
->>>>>>> 1b1752e7
   friend class ScatterView;
 
   ScatterView() = default;
@@ -888,21 +854,11 @@
                     ScatterNonDuplicatedTag, ContributionTag,
                     OverrideContribution> {
  public:
-<<<<<<< HEAD
-  typedef ScatterView<DataType, Layout, DeviceType, OpTag,
-                      ScatterNonDuplicatedTag, ContributionTag>
-      view_type;
-  typedef typename view_type::original_value_type original_value_type;
-  typedef Kokkos::Impl::Experimental::ScatterValue<
-      original_value_type, OpTag, DeviceType, OverrideContribution>
-      value_type;
-=======
-  using view_type           = ScatterView<DataType, Layout, DeviceType, Op,
-                                ScatterNonDuplicated, contribution>;
+  using view_type           = ScatterView<DataType, Layout, DeviceType, OpTag,
+                                ScatterNonDuplicatedTag, ContributionTag>;
   using original_value_type = typename view_type::original_value_type;
   using value_type          = Kokkos::Impl::Experimental::ScatterValue<
-      original_value_type, Op, DeviceType, override_contribution>;
->>>>>>> 1b1752e7
+      original_value_type, OpTag, DeviceType, OverrideContribution>;
 
   KOKKOS_INLINE_FUNCTION
   ScatterAccess() : view(view_type()) {}
@@ -942,11 +898,10 @@
   using execution_space = typename DeviceType::execution_space;
   using memory_space    = typename DeviceType::memory_space;
   using device_type     = Kokkos::Device<execution_space, memory_space>;
-<<<<<<< HEAD
-  typedef Kokkos::View<DataType, Kokkos::LayoutRight, device_type>
-      original_view_type;
-  typedef typename original_view_type::value_type original_value_type;
-  typedef typename original_view_type::reference_type original_reference_type;
+  using original_view_type =
+      Kokkos::View<DataType, Kokkos::LayoutRight, device_type>;
+  using original_value_type     = typename original_view_type::value_type;
+  using original_reference_type = typename original_view_type::reference_type;
   friend class ScatterAccess<DataType, OpTag, DeviceType, Kokkos::LayoutRight,
                              ScatterDuplicatedTag, ContributionTag,
                              ScatterNonAtomicTag>;
@@ -954,17 +909,6 @@
                              ScatterDuplicatedTag, ContributionTag,
                              ScatterAtomicTag>;
   template <class, class, class, class, class, class>
-=======
-  using original_view_type =
-      Kokkos::View<DataType, Kokkos::LayoutRight, device_type>;
-  using original_value_type     = typename original_view_type::value_type;
-  using original_reference_type = typename original_view_type::reference_type;
-  friend class ScatterAccess<DataType, Op, DeviceType, Kokkos::LayoutRight,
-                             ScatterDuplicated, contribution, ScatterNonAtomic>;
-  friend class ScatterAccess<DataType, Op, DeviceType, Kokkos::LayoutRight,
-                             ScatterDuplicated, contribution, ScatterAtomic>;
-  template <class, class, class, int, int, int>
->>>>>>> 1b1752e7
   friend class ScatterView;
 
   using data_type_info =
@@ -1121,11 +1065,10 @@
   using execution_space = typename DeviceType::execution_space;
   using memory_space    = typename DeviceType::memory_space;
   using device_type     = Kokkos::Device<execution_space, memory_space>;
-<<<<<<< HEAD
-  typedef Kokkos::View<DataType, Kokkos::LayoutLeft, device_type>
-      original_view_type;
-  typedef typename original_view_type::value_type original_value_type;
-  typedef typename original_view_type::reference_type original_reference_type;
+  using original_view_type =
+      Kokkos::View<DataType, Kokkos::LayoutLeft, device_type>;
+  using original_value_type     = typename original_view_type::value_type;
+  using original_reference_type = typename original_view_type::reference_type;
   friend class ScatterAccess<DataType, OpTag, DeviceType, Kokkos::LayoutLeft,
                              ScatterDuplicatedTag, ContributionTag,
                              ScatterNonAtomicTag>;
@@ -1133,17 +1076,6 @@
                              ScatterDuplicatedTag, ContributionTag,
                              ScatterAtomicTag>;
   template <class, class, class, class, class, class>
-=======
-  using original_view_type =
-      Kokkos::View<DataType, Kokkos::LayoutLeft, device_type>;
-  using original_value_type     = typename original_view_type::value_type;
-  using original_reference_type = typename original_view_type::reference_type;
-  friend class ScatterAccess<DataType, Op, DeviceType, Kokkos::LayoutLeft,
-                             ScatterDuplicated, contribution, ScatterNonAtomic>;
-  friend class ScatterAccess<DataType, Op, DeviceType, Kokkos::LayoutLeft,
-                             ScatterDuplicated, contribution, ScatterAtomic>;
-  template <class, class, class, int, int, int>
->>>>>>> 1b1752e7
   friend class ScatterView;
 
   using data_type_info =
@@ -1341,21 +1273,11 @@
 class ScatterAccess<DataType, OpTag, DeviceType, Layout, ScatterDuplicatedTag,
                     ContributionTag, OverrideContribution> {
  public:
-<<<<<<< HEAD
-  typedef ScatterView<DataType, Layout, DeviceType, OpTag, ScatterDuplicatedTag,
-                      ContributionTag>
-      view_type;
-  typedef typename view_type::original_value_type original_value_type;
-  typedef Kokkos::Impl::Experimental::ScatterValue<
-      original_value_type, OpTag, DeviceType, OverrideContribution>
-      value_type;
-=======
-  using view_type           = ScatterView<DataType, Layout, DeviceType, Op,
-                                ScatterDuplicated, contribution>;
+  using view_type           = ScatterView<DataType, Layout, DeviceType, OpTag,
+                                ScatterDuplicatedTag, ContributionTag>;
   using original_value_type = typename view_type::original_value_type;
   using value_type          = Kokkos::Impl::Experimental::ScatterValue<
-      original_value_type, Op, DeviceType, override_contribution>;
->>>>>>> 1b1752e7
+      original_value_type, OpTag, DeviceType, OverrideContribution>;
 
   KOKKOS_FORCEINLINE_FUNCTION
   ScatterAccess(view_type const& view_in)
